--- conflicted
+++ resolved
@@ -1,6 +1,7 @@
 #!/usr/bin/Rscript
-### SIAMCAT - Statistical Inference of Associations between Microbial Communities And host phenoTypes R flavor EMBL
-### Heidelberg 2012-2018 GNU GPL 3.0
+### SIAMCAT - Statistical Inference of Associations between Microbial
+### Communities And host phenoTypes
+### EMBL Heidelberg 2012-2018 GNU GPL 3.0
 
 #' @title Add metadata as predictors
 #' @description This function adds metadata to the feature matrix to be
@@ -27,65 +28,6 @@
 #'  # Additionally, prevent standardization of the added features
 #'  siamcat_meta_added <- add.meta.pred(siamcat_example, pred.names=c('age',
 #'      'bmi', 'gender'), std.meta=FALSE)
-<<<<<<< HEAD
-add.meta.pred <- function(siamcat, pred.names = NULL, std.meta = TRUE, verbose = 1) {
-    if (verbose > 1) 
-        cat("+ starting add.meta.pred\n")
-    s.time <- proc.time()[3]
-    ### add metadata as predictors to the feature matrix
-    cnt <- 0
-    
-    if (pred.names != "" && !is.null(pred.names)) {
-        if (verbose > 2) 
-            cat("+ starting to add metadata predictors\n")
-        for (p in pred.names) {
-            if (verbose > 2) 
-                cat("+++ adding metadata predictor:", p, "\n")
-            if (!p %in% colnames(siamcat@phyloseq@sam_data)) {
-                stop("There is no metadata variable called ", p, "\n")
-            }
-            idx <- which(colnames(siamcat@phyloseq@sam_data) == p)
-            if (length(idx) != 1) 
-                stop(p, "matches multiple columns in the metada\n")
-            
-            m <- unlist(siamcat@phyloseq@sam_data[, idx])
-            
-            if (!all(is.finite(m))) {
-                na.cnt <- sum(!is.finite(m))
-                if (verbose > 1) {
-                  cat("++++ filling in", na.cnt, "missing values by mean imputation\n")
-                }
-                mn <- mean(m, na.rm = TRUE)
-                m[!is.finite(m)] <- mn
-            }
-            
-            if (std.meta) {
-                if (verbose > 1) 
-                  cat("++++ standardizing metadata feature", p, "\n")
-                m.mean <- mean(m, na.rm = TRUE)
-                m.sd <- sd(m, na.rm = TRUE)
-                stopifnot(!m.sd == 0)
-                m <- (m - m.mean)/m.sd
-            }
-            
-            siamcat@phyloseq@otu_table <- otu_table(rbind(siamcat@phyloseq@otu_table, m), taxa_are_rows = TRUE)
-            rownames(siamcat@phyloseq@otu_table)[nrow(siamcat@phyloseq@otu_table)] <- paste("META_", toupper(p), sep = "")
-            cnt <- cnt + 1
-        }
-        if (verbose > 1) 
-            cat("+++ added", cnt, "meta-variables as predictor", "to the feature matrix\n")
-    } else {
-        if (verbose > 0) 
-            cat("+++ Not adding any of the meta-variables as", "predictor to the feature matrix\n")
-    }
-    stopifnot(all(!is.na(siamcat@phyloseq@otu_table)))
-    e.time <- proc.time()[3]
-    if (verbose > 1) 
-        cat("+ finished add.meta.pred in", e.time - s.time, "s\n")
-    if (verbose == 1) 
-        cat("Adding metadata as predictor finished\n")
-    return(siamcat)
-=======
 add.meta.pred <- function(siamcat, pred.names=NULL, std.meta=TRUE, verbose=1){
   if(verbose>1) message("+ starting add.meta.pred")
   s.time <- proc.time()[3]
@@ -132,5 +74,4 @@
   if(verbose>1) message(paste("+ finished add.meta.pred in", formatC(e.time-s.time, digits=3) ,"s"))
   if(verbose==1) message("Adding metadata as predictor finished")
   return(siamcat)
->>>>>>> 189e344b
 }