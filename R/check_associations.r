#!/usr/bin/Rscript
<<<<<<< HEAD
### SIAMCAT - Statistical Inference of Associations between Microbial Communities And host phenoTypes R flavor EMBL
### Heidelberg 2012-2018 GNU GPL 3.0
=======
###
# SIAMCAT -  Statistical Inference of Associations between
#   Microbial Communities And host phenoTypes
# R flavor
# EMBL Heidelberg 2012-2018
# GNU GPL 3.0
###
>>>>>>> 189e344b

#' @title Check and visualize associations between features and classes
#' @description This function calculates for each feature a pseudo-fold change
#' (geometrical mean of the difference between quantiles) between the different
#' classes found in labels.
#'
#' Significance of the differences is computed for each feature using a Wilcoxon
#' test followed by multiple hypothesis testing correction.
#'
#' Additionally, the Area Under the Receiver Operating Characteristic Curve
#' (AU-ROC) and a prevalence shift are computed for the features found to be
#' associated with the two different classes at a user-specified
#' significance level \code{alpha}.
#'
#' Finally, the function produces a plot of the top \code{max.show} associated
#' features, showing the distribution of the log10-transformed abundances for
#' both classes, and user-selected panels for the effect (AU-ROC, Prevalence
#' Shift, and Fold Change)
#' @param siamcat object of class \link{siamcat-class}
#' @param fn.plot filename for the pdf-plot
#' @param color.scheme valid R color scheme or vector of valid R colors (must
#'        be of the same length as the number of classes),
#'        defaults to \code{'RdYlBu'}
#' @param alpha float, significance level, defaults to \code{0.05}
<<<<<<< HEAD
#' @param mult.corr multiple hypothesis correction method, see \code{\link[stats]{p.adjust}},
#'        defaults to \code{'fdr'}
#' @param sort.by string, sort features by p-value (\code{'p.val'}), by fold change
#'        (\code{'fc'}) or by prevalence shift (\code{'pr.shift'}), defaults to
#'        \code{'fc'}
=======
#' @param mult.corr multiple hypothesis correction method, see
#'        \code{\link[stats]{p.adjust}}, defaults to \code{"fdr"}
#' @param sort.by string, sort features by p-value (\code{"p.val"}),
#'        by fold change (\code{"fc"}) or by prevalence shift
#'        (\code{"pr.shift"}), defaults to \code{"fc"}
>>>>>>> 189e344b
#' @param detect.lim float, pseudocount to be added before log-transformation of
#'        the data, defaults to \code{1e-06}
#' @param pr.cutoff float, cutoff for the prevalence computation, defaults to
#'        \code{1e-06}
#' @param max.show integer, how many associated features should be shown,
#'        defaults to \code{50}
#' @param plot.type string, specify how the abundance should be plotted, must be
#'        one of these: \code{c('bean', 'box', 'quantile.box', 'quantile.rect')},
#'        defaults to \code{'quantile.box'}
#' @param panels vector, name of the panels to be plotted next to the log10-
#'        transformed abundances, possible entries are \code{c('fc', 'auroc',
#'        'prevalence')}, defaults to \code{c('fc', 'auroc')}
#' @param verbose control output: \code{0} for no output at all, \code{1}
#'        for only information about progress and success, \code{2} for normal
#'        level of information and \code{3} for full debug information,
#'        defaults to \code{1}
#' @return Does not return anything, but produces an association plot
#' @keywords SIAMCAT check.associations
#' @export
#' @examples
#'  # Example data
#'  data(siamcat_example)
#'  # since the whole pipeline has been run in the example data, exchange the
#'  # normalized features with the original features
#'  siamcat_example <- reset.features(siamcat_example)
#'
#'  # Simple example
#'  check.associations(siamcat_example, './assoc_plot.pdf')
#'
#'  # Plot associations as bean plot
#'  check.associations(siamcat_example, './assoc_plot_bean.pdf', plot.type='bean')
#'
#'  # Plot assocations as box plot
#'  # Additionally, sort by p-value instead of by fold change
#'  check.associations(siamcat_example, './assoc_plot_fc.pdf', plot.type='box', sort.by='p.val')
#'
#'  # Custom colors
#'  check.associations(siamcat_example, './assoc_plot_blue_yellow.pdf', plot.type='box',
#'    color.scheme=c('cornflowerblue', '#ffc125'))
<<<<<<< HEAD
check.associations <- function(siamcat, fn.plot, color.scheme = "RdYlBu", alpha = 0.05, mult.corr = "fdr", sort.by = "fc", 
    detect.lim = 1e-06, pr.cutoff = 10^-6, max.show = 50, plot.type = "quantile.box", panels = c("fc", "auroc"), verbose = 1) {
    # check panel and plot.type parameter
    if (verbose > 1) 
        cat("+ starting check.associations\n")
    s.time <- proc.time()[3]
    
    if (!all(panels %in% c("fc", "auroc", "prevalence"))) {
        stop("Unknown panel-type selected!")
=======
check.associations <- function(siamcat, fn.plot, color.scheme="RdYlBu",
                               alpha=0.05, mult.corr="fdr", sort.by="fc",
                               detect.lim=1e-06, pr.cutoff=10^-6, max.show=50,
                               plot.type="quantile.box",
                               panels=c("fc", "auroc"), verbose=1){
  # check panel and plot.type parameter
  if(verbose>1) cat("+ starting check.associations\n")
  s.time <- proc.time()[3]

  if (!all(panels %in% c("fc", "auroc", "prevalence"))){
    stop("Unknown panel-type selected!")
  }
  if (length(panels) > 3){
    warning("Plot layout is not suited for more than 3 panels. Continuing with first three panels.")
    panels <- panels[1:3]
  }
  if ((!plot.type %in% c("bean", "box", "quantile.box", "quantile.rect")) || length(plot.type) != 1){
    warning("Plot type has not been specified properly! Continue with quantile.box.")
    plot.type <- "quantile.box"
  }
  # either give n_classes colors or color palette
  col <- check.color.scheme(color.scheme, siamcat@label)

  feat <- matrix(siamcat@phyloseq@otu_table,nrow=nrow(siamcat@phyloseq@otu_table), ncol=ncol(siamcat@phyloseq@otu_table),
                 dimnames = list(rownames(siamcat@phyloseq@otu_table), colnames(siamcat@phyloseq@otu_table)))
  ### Calculate different effect sizes
  if(verbose>2) cat("+++ analysing features\n")
  result.list <- analyse.binary.marker(feat=feat, label=siamcat@label, detect.lim=detect.lim, colors=col,
                                        pr.cutoff=pr.cutoff, mult.corr=mult.corr, alpha=alpha,
                                        max.show=max.show, sort.by=sort.by, probs.fc=seq(.1, .9, .05),verbose=verbose)

  ### TODO: remove at some point
  p.val     <- result.list$p.val
  p.adj     <- result.list$p.adj
  fc        <- result.list$fc
  aucs      <- result.list$aucs
  pr.shift  <- result.list$pr.shift
  feat.red  <- result.list$feat.red
  truncated <- result.list$truncated
  bcols     <- result.list$bcol
  detect.lim <- result.list$detect.lim

  ##############################################################################
  ### generate plots with significant associations between features and labels

  # make plot matrix dependent on panels parameters
  if(verbose>2) cat("+++ preparing plotting layout\n")
  if (length(panels) == 3){
    layout.mat <- cbind(2,1, t(seq(3, length.out=length(panels))))
    widths <- c(0.5, 0.1, rep(0.4/3, length(panels)))
  } else {
    layout.mat <- cbind(2,1, t(seq(3, length.out=length(panels))))
    widths <- c(0.5, 0.1, rep(0.2, length(panels)))
  }
  pdf(fn.plot, paper='special', height=8.27, width=11.69) # format: A4 landscape

  layout(mat=layout.mat, widths=widths)

  ##############################################################################
  # PANEL 2: P-VALUES
  # print p-values in second panel of the plot
  associations.pvals.plot(p.vals=p.adj, alpha=alpha,verbose=verbose)

  ##############################################################################
  # PANEL 1: DATA
  # prepare margins
  associations.margins.plot(species_names = row.names(feat.red),verbose=verbose)

  # get data
  data.n <- log10(as.matrix(feat.red[, siamcat@label@n.idx, drop=FALSE]) + detect.lim)
  data.p <- log10(as.matrix(feat.red[, siamcat@label@p.idx, drop=FALSE]) + detect.lim)

  if(verbose>2) cat("+++ plotting results\n")
  if (plot.type == "bean"){
    associations.bin.plot(data.n, data.p, siamcat@label, col=col, verbose=verbose)
  } else if (plot.type == "box"){
    associations.box.plot(data.n, data.p, siamcat@label, col=col, verbose=verbose)
  } else if (plot.type == "quantile.box"){
    associations.quantile.box.plot(data.p, data.n, siamcat@label, col=col, verbose=verbose)
  } else if (plot.type == "quantile.rect"){
    associations.quantile.rect.plot(data.p, data.n, siamcat@label, col=col, verbose=verbose)
  }

  # plot title
  if (!truncated) {
    title(main='Differentially abundant features',
          xlab='Abundance (log10-scale)')
  } else {
    title(main=paste('Differentially abundant features\nshowing top', max.show, 'features'),
          xlab='Abundance (log10-scale)')
  }

  ##############################################################################
  # OTHER PANELS
  for (p in panels){
    if (p == "fc"){
      associations.fcs.plot(fc.all=fc, binary.cols=bcols,verbose=verbose)
    } else if (p == "prevalence"){
      associations.pr.shift.plot(pr.shifts=pr.shift, col=col,verbose=verbose)
    } else if (p == "auroc"){
      associations.aucs.plot(aucs=aucs, binary.cols=bcols,verbose=verbose)
>>>>>>> 189e344b
    }
    if (length(panels) > 3) {
        warning("Plot layout is not suited for more than 3 panels. Continuing with first three panels.")
        panels <- panels[1:3]
    }
    if ((!plot.type %in% c("bean", "box", "quantile.box", "quantile.rect")) || length(plot.type) != 1) {
        warning("Plot type has not been specified properly! Continue with quantile.box.")
        plot.type <- "quantile.box"
    }
    # either give n_classes colors or color palette
    col <- check.color.scheme(color.scheme, siamcat@label)
    
    feat <- matrix(siamcat@phyloseq@otu_table, nrow = nrow(siamcat@phyloseq@otu_table), ncol = ncol(siamcat@phyloseq@otu_table), 
        dimnames = list(rownames(siamcat@phyloseq@otu_table), colnames(siamcat@phyloseq@otu_table)))
    ### Calculate different effect sizes
    if (verbose > 2) 
        cat("+++ analysing features\n")
    result.list <- analyse.binary.marker(feat = feat, label = siamcat@label, detect.lim = detect.lim, colors = col, 
        pr.cutoff = pr.cutoff, mult.corr = mult.corr, alpha = alpha, max.show = max.show, sort.by = sort.by, probs.fc = seq(0.1, 
            0.9, 0.05), verbose = verbose)
    
    ### TODO: remove at some point
    p.val <- result.list$p.val
    p.adj <- result.list$p.adj
    fc <- result.list$fc
    aucs <- result.list$aucs
    pr.shift <- result.list$pr.shift
    feat.red <- result.list$feat.red
    truncated <- result.list$truncated
    bcols <- result.list$bcol
    detect.lim <- result.list$detect.lim
    
    ############################################################################## generate plots with significant associations between features and labels
    
    # make plot matrix dependent on panels parameters
    if (verbose > 2) 
        cat("+++ preparing plotting layout\n")
    if (length(panels) == 3) {
        layout.mat <- cbind(2, 1, t(seq(3, length.out = length(panels))))
        widths <- c(0.5, 0.1, rep(0.4/3, length(panels)))
    } else {
        layout.mat <- cbind(2, 1, t(seq(3, length.out = length(panels))))
        widths <- c(0.5, 0.1, rep(0.2, length(panels)))
    }
    pdf(fn.plot, paper = "special", height = 8.27, width = 11.69)  # format: A4 landscape
    
    layout(mat = layout.mat, widths = widths)
    
    ############################################################################## PANEL 2: P-VALUES print p-values in second panel of the plot
    associations.pvals.plot(p.vals = p.adj, alpha = alpha, verbose = verbose)
    
    ############################################################################## PANEL 1: DATA prepare margins
    associations.margins.plot(species_names = row.names(feat.red), verbose = verbose)
    
    # get data
    data.n <- log10(as.matrix(feat.red[, siamcat@label@n.idx, drop = FALSE]) + detect.lim)
    data.p <- log10(as.matrix(feat.red[, siamcat@label@p.idx, drop = FALSE]) + detect.lim)
    
    if (verbose > 2) 
        cat("+++ plotting results\n")
    if (plot.type == "bean") {
        associations.bin.plot(data.n, data.p, siamcat@label, col = col, verbose = verbose)
    } else if (plot.type == "box") {
        associations.box.plot(data.n, data.p, siamcat@label, col = col, verbose = verbose)
    } else if (plot.type == "quantile.box") {
        associations.quantile.box.plot(data.p, data.n, siamcat@label, col = col, verbose = verbose)
    } else if (plot.type == "quantile.rect") {
        associations.quantile.rect.plot(data.p, data.n, siamcat@label, col = col, verbose = verbose)
    }
    
    # plot title
    if (!truncated) {
        title(main = "Differentially abundant features", xlab = "Abundance (log10-scale)")
    } else {
        title(main = paste("Differentially abundant features\nshowing top", max.show, "features"), xlab = "Abundance (log10-scale)")
    }
    
    ############################################################################## OTHER PANELS
    for (p in panels) {
        if (p == "fc") {
            associations.fcs.plot(fc.all = fc, binary.cols = bcols, verbose = verbose)
        } else if (p == "prevalence") {
            associations.pr.shift.plot(pr.shifts = pr.shift, col = col, verbose = verbose)
        } else if (p == "auroc") {
            associations.aucs.plot(aucs = aucs, binary.cols = bcols, verbose = verbose)
        }
    }
    
    # close pdf device
    tmp <- dev.off()
    e.time <- proc.time()[3]
    if (verbose > 1) 
        cat("+ finished check.associations in", e.time - s.time, "s\n")
    if (verbose == 1) 
        cat("Plotted associations between features and label successfully to:", fn.plot, "\n")
}


### one function for each type of plot bean plot
associations.bin.plot <- function(data1, data2, label, col, verbose = 1) {
    if (verbose > 2) 
        cat("+ starting associations.bin.plot\n")
    # create data.frame in format for beanplot
    bean.data <- data.frame()
    for (i in 1:nrow(data2)) {
        temp <- as.data.frame(rbind(cbind(data1[i, ], rep(paste(label@p.lab, rownames(data1)[i]), length(data1[i, ]))), 
            cbind(data2[i, ], rep(paste(label@n.lab, rownames(data2)[i]), length((data2[i, ]))))))
        temp[, 1] <- as.numeric(as.character(temp[, 1]))
        bean.data <- rbind(bean.data, temp)
    }
    
    plot(NULL, xlab = "", ylab = "", xaxs = "i", yaxs = "i", axes = FALSE, xlim = c(as.integer(min(data2)) - 1.5, as.integer(max(data2)) + 
        1), ylim = c(0.45, nrow(data1) + 0.6), type = "n")
    
    beanplot(bean.data[, 1] ~ bean.data[, ncol(bean.data)], side = "both", bw = "nrd0", col = list(col[1], col[2]), 
        horizontal = TRUE, names = c(""), show.names = FALSE, beanlines = "median", maxstripline = 0.2, what = c(FALSE, 
            TRUE, TRUE, FALSE), axes = FALSE, add = TRUE)
    mn <- as.integer(c(min(bean.data[, 1]) - 1.5))
    mx <- as.integer(c(max(bean.data[, 1]) + 1))
    ticks <- mn:mx
    for (v in ticks) {
        abline(v = v, lty = 3, col = "lightgrey")
    }
    tick.labels <- formatC(10^ticks, format = "E", digits = 0)
    axis(side = 1, at = ticks, labels = tick.labels, cex.axis = 0.7)
    legend("topright", legend = c(label@p.lab, label@n.lab), fill = rev(col), bty = "n")
    associations.labels.plot(row.names(data1), plot.type = "bean", verbose = verbose)
    if (verbose > 2) 
        cat("+ finished associations.bin.plot\n")
}

# box plot
associations.box.plot <- function(data1, data2, label, col, verbose = 1) {
    if (verbose > 2) 
        cat("+ starting associations.box.plot\n")
    box.colors <- rep(c(col[1], col[2]), nrow(data1))
    
    plot.data <- data.frame()
    for (i in 1:nrow(data1)) {
        temp <- as.data.frame(rbind(cbind(data2[i, ], rep(paste(label@n.lab, rownames(data2)[i]), length(data2[i, ]))), 
            cbind(data1[i, ], rep(paste(label@p.lab, rownames(data1)[i]), length((data1[i, ]))))))
        temp[, 1] <- as.numeric(as.character(temp[, 1]))
        plot.data <- rbind(plot.data, temp)
    }
    
    plot(NULL, xlab = "", ylab = "", xaxs = "i", yaxs = "i", axes = FALSE, xlim = c(min(plot.data[, 1] - 0.2), max(plot.data[, 
        1]) + 1), ylim = c(+0.5, nrow(data1) * 2 + 0.5), type = "n")
    
    boxplot(plot.data[, 1] ~ plot.data[, ncol(plot.data)], horizontal = TRUE, names = c(""), show.names = FALSE, col = box.colors, 
        axes = FALSE, outcol = c(col[1], col[2]), add = TRUE)
    
    mn <- as.integer(c(min(plot.data[, 1])))
    mx <- as.integer(c(max(plot.data[, 1])))
    ticks <- mn:mx
    for (v in ticks) {
        abline(v = v, lty = 3, col = "lightgrey")
    }
    tick.labels <- formatC(10^ticks, format = "E", digits = 0)
    axis(side = 1, at = ticks, labels = tick.labels, cex.axis = 0.7)
    legend("topright", legend = c(label@p.lab, label@n.lab), fill = rev(col), bty = "n")
    associations.labels.plot(row.names(data1), plot.type = "box", verbose = verbose)
    if (verbose > 2) 
        cat("+ finished associations.box.plot\n")
}

# quantile.box plot
<<<<<<< HEAD
associations.quantile.box.plot <- function(data1, data2, label, col, verbose = 1) {
    if (verbose > 2) 
        cat("+ starting associations.quantile.box.plot\n")
    x.col <- col[2]
    y.col <- col[1]
    
    p.m = min(c(min(data1, na.rm = TRUE), min(data2, na.rm = TRUE)))
    plot(rep(p.m, dim(data1)[1]), 1:dim(data1)[1], xlab = "", ylab = "", yaxs = "i", axes = FALSE, xlim = c(p.m, 0), 
        ylim = c(0.5, dim(data1)[1] + 0.5), frame.plot = FALSE, type = "n")
    for (v in seq(p.m, -1, 1)) {
        abline(v = v, lty = 3, col = "lightgrey")
=======
associations.quantile.box.plot <- function(data1, data2, label, col, verbose=1){
  if(verbose>2) cat("+ starting associations.quantile.box.plot\n")
  x.col <- col[2]
  y.col <- col[1]

  p.m = min(c(min(data1, na.rm=TRUE), min(data2, na.rm=TRUE)))
  plot(rep(p.m, dim(data1)[1]), 1:dim(data1)[1],
       xlab='', ylab='', yaxs='i', axes=FALSE,
       xlim=c(p.m, 0), ylim=c(0.5, dim(data1)[1]+0.5), frame.plot=FALSE, type='n')
  for (v in seq(p.m,-1,1)) {
    abline(v=v, lty=3, col='lightgrey')
  }

  tck = floor(p.m):0
  axis(1, tck, formatC(10^tck, format='E', digits=0), las=1, cex.axis=0.7)

  x.q = apply(data1, 1, function (x)quantile(x, c(0.05, 0.25, 0.5, 0.75, 0.95),
                                              na.rm=TRUE, names=FALSE))
  y.q = apply(data2, 1, function (x)quantile(x, c(0.05, 0.25, 0.5, 0.75, 0.95),
                                              na.rm=TRUE, names=FALSE))

  # inter-quartile range
  rect(x.q[2,], 1:dim(data1)[1], x.q[4,], (1:dim(data1)[1])+0.3, col=x.col)
  rect(y.q[2,], (1:dim(data2)[1])-0.3, y.q[4,], 1:dim(data2)[1], col=y.col)

  # 90% interval
  segments(x.q[1,], 1:dim(data1)[1], x.q[5,], 1:dim(data1)[1])
  segments(y.q[1,], 1:dim(data1)[1], y.q[5,], 1:dim(data1)[1])
  segments(x.q[1,], y0=1:dim(data1)[1], y1=(1:dim(data1)[1])+0.2)
  segments(y.q[1,], y0=(1:dim(data1)[1])-0.2, y1=1:dim(data1)[1])
  segments(x.q[5,], y0=1:dim(data1)[1], y1=(1:dim(data1)[1])+0.2)
  segments(y.q[5,], y0=(1:dim(data1)[1])-0.2, y1=1:dim(data1)[1])

  # median
  segments(x.q[3,], y0=1:dim(data1)[1], y1=(1:dim(data1)[1])+0.3, lwd=3)
  segments(y.q[3,], y0=(1:dim(data1)[1])-0.3, y1=1:dim(data1)[1], lwd=3)

  # scatter plot on top
  for (i in 1:dim(data1)[1]) {
    if (nchar(x.col) > 7) {
      # adjust alpha channel by reducing transparency
      a = substr(x.col,nchar(x.col)-1, nchar(x.col))
      a = 1 - (1 - as.numeric(paste('0x', a, sep=''))/255)/2
      x.col = gsub('..$', toupper(as.hexmode(round(a*255))), x.col)
>>>>>>> 189e344b
    }
    
    tck = floor(p.m):0
    axis(1, tck, formatC(10^tck, format = "E", digits = 0), las = 1, cex.axis = 0.7)
    
    x.q = apply(data1, 1, function(x) quantile(x, c(0.05, 0.25, 0.5, 0.75, 0.95), na.rm = TRUE, names = FALSE))
    y.q = apply(data2, 1, function(x) quantile(x, c(0.05, 0.25, 0.5, 0.75, 0.95), na.rm = TRUE, names = FALSE))
    
    # inter-quartile range
    rect(x.q[2, ], 1:dim(data1)[1], x.q[4, ], (1:dim(data1)[1]) + 0.3, col = x.col)
    rect(y.q[2, ], (1:dim(data2)[1]) - 0.3, y.q[4, ], 1:dim(data2)[1], col = y.col)
    
    # 90% interval
    segments(x.q[1, ], 1:dim(data1)[1], x.q[5, ], 1:dim(data1)[1])  #, col=x.col)
    segments(y.q[1, ], 1:dim(data1)[1], y.q[5, ], 1:dim(data1)[1])  #, col=x.col)
    segments(x.q[1, ], y0 = 1:dim(data1)[1], y1 = (1:dim(data1)[1]) + 0.2)
    segments(y.q[1, ], y0 = (1:dim(data1)[1]) - 0.2, y1 = 1:dim(data1)[1])
    segments(x.q[5, ], y0 = 1:dim(data1)[1], y1 = (1:dim(data1)[1]) + 0.2)
    segments(y.q[5, ], y0 = (1:dim(data1)[1]) - 0.2, y1 = 1:dim(data1)[1])
    
    # median
    segments(x.q[3, ], y0 = 1:dim(data1)[1], y1 = (1:dim(data1)[1]) + 0.3, lwd = 3)  #, col=x.col)
    segments(y.q[3, ], y0 = (1:dim(data1)[1]) - 0.3, y1 = 1:dim(data1)[1], lwd = 3)  #, col=y.col)
    
    # scatter plot on top
    for (i in 1:dim(data1)[1]) {
        if (nchar(x.col) > 7) {
            # adjust alpha channel by reducing transparency
            a = substr(x.col, nchar(x.col) - 1, nchar(x.col))
            a = 1 - (1 - as.numeric(paste("0x", a, sep = ""))/255)/2
            x.col = gsub("..$", toupper(as.hexmode(round(a * 255))), x.col)
        }
        if (nchar(y.col) > 7) {
            # adjust alpha channel by reducing transparency
            a = substr(y.col, nchar(y.col) - 1, nchar(y.col))
            a = 1 - (1 - as.numeric(paste("0x", a, sep = ""))/255)/2
            y.col = gsub("..$", toupper(as.hexmode(round(a * 255))), y.col)
        }
        
        points(data1[i, ], rep(i + 0.15, ncol(data1)) + rnorm(ncol(data1), sd = 0.03), pch = 16, cex = 0.6, col = x.col)
        points(data2[i, ], rep(i - 0.15, ncol(data2)) + rnorm(ncol(data2), sd = 0.03), pch = 16, cex = 0.6, col = y.col)
    }
    legend("topright", legend = c(label@p.lab, label@n.lab), fill = rev(col), bty = "n")
    associations.labels.plot(row.names(data1), plot.type = "quantile.box", verbose = verbose)
    if (verbose > 2) 
        cat("+ finished associations.quantile.box.plot\n")
}

# quantile.rect plot
associations.quantile.rect.plot <- function(data1, data2, label, col, verbose = 1) {
    if (verbose > 2) 
        cat("+ starting associations.quantile.rect.plot\n")
    quantiles.vector <- c(0.1, 0.2, 0.3, 0.4, 0.6, 0.7, 0.8, 0.9)
    
    x.q = apply(data1, 1, function(x) quantile(x, quantiles.vector, na.rm = TRUE, names = FALSE))
    x.medians = apply(data1, 1, function(x) median(x))
    
    y.q = apply(data2, 1, function(x) quantile(x, quantiles.vector, na.rm = TRUE, names = FALSE))
    y.medians = apply(data2, 1, function(x) median(x))
    
    p.m = min(c(min(data1, na.rm = TRUE), min(data2, na.rm = TRUE)))
    
    plot(rep(p.m, dim(data1)[1]), 1:dim(data1)[1], xlab = "", ylab = "", yaxs = "i", axes = FALSE, xlim = c(min(data1, 
        data2), max(data1, data2 + 2)), ylim = c(0, dim(data1)[1]), frame.plot = FALSE, type = "n")
    for (v in seq(p.m, 0, 1)) {
        abline(v = v, lty = 3, col = "lightgrey")
    }
    
    tck = floor(p.m):0
    axis(1, tck, formatC(10^tck, format = "E", digits = 0), las = 1, cex.axis = 0.7)
    # create different tints of the colours
    colors.p <- rev(sapply(seq(0, 1, length.out = 4), FUN = function(x) {
        rgb(matrix(col2rgb(col[2])/255 + (1 - col2rgb(col[2])/255) * x, ncol = 3))
    }))
    colors.n <- rev(sapply(seq(0, 1, length.out = 4), FUN = function(x) {
        rgb(matrix(col2rgb(col[1])/255 + (1 - col2rgb(col[1])/255) * x, ncol = 3))
    }))
    for (i in 1:(nrow(x.q)/2)) {
        if (i == 1) {
            rect(x.q[i, ], 0.5:dim(data1)[1], x.q[nrow(x.q) + 1 - i, ], (0.5:dim(data1)[1]) + 0.3, col = c("white"), 
                border = c("black"), lwd = 0.9)
            rect(y.q[i, ], 0.5:dim(data2)[1], y.q[nrow(y.q) + 1 - i, ], (0.5:dim(data2)[1]) - 0.3, col = c("white"), 
                border = c("black"), lwd = 0.9)
        } else {
            rect(x.q[i, ], 0.5:dim(data1)[1], x.q[nrow(x.q) + 1 - i, ], (0.5:dim(data1)[1]) + 0.3, col = colors.p[i], 
                border = c("black"), lwd = 0.9)
            rect(y.q[i, ], 0.5:dim(data2)[1], y.q[nrow(y.q) + 1 - i, ], (0.5:dim(data2)[1]) - 0.3, col = colors.n[i], 
                border = c("black"), lwd = 0.9)
        }
    }
    
    points(x.medians, y = (0.5:dim(data1)[1]) + 0.15, pch = 18, cex = min(35/nrow(data1), 4))
    points(y.medians, y = (0.5:dim(data2)[1]) - 0.15, pch = 18, cex = min(35/nrow(data2), 4))
    
    mtext("Quantiles", 3, line = 0, at = 1, adj = 1.675, padj = 0.45, las = 1, cex = 0.7)
    legend(-1.75, nrow(data1), legend = c("40%-60%", "30%-70%", "20%-80%", "10%-90%", "median", "", "", "", "", ""), 
        bty = "n", cex = 1, fill = c(rev(colors.p), "white", rev(colors.n), "white"), lwd <- 1.3, ncol = 2, border = c("black", 
            "black", "black", "black", "white", "black", "black", "black", "black", "white"))
    legend(-1.675, nrow(data1), legend = c("", "", "", "", ""), bty = "n", lty = c(0, 0, 0, 0, 0), pch = 18, cex = 1, 
        pt.cex = c(0, 0, 0, 0, min(35/nrow(data1), 2.25)))
    associations.labels.plot(row.names(data1), plot.type = "quantile.rect", verbose = verbose)
    if (verbose > 2) 
        cat("+ finished associations.quantile.rect.plot\n")
}

### Prepare margins for the first plots make left margin as big as the longest label or maximally 20.1 lines
associations.margins.plot <- function(species_names, p.label, verbose = 1) {
    if (verbose > 2) 
        cat("+ starting associations.margins.plot\n")
    cex.org <- par()$cex
    par(mar = c(5.1, 18, 4.1, 1.1), cex = 1)
    temp = par()$mai
    cex.labels <- min(0.7, (((par()$pin[2]/length(species_names)) * 0.6)/max(strheight(species_names, units = "inches"))))
    max_name <- max(strwidth(species_names, units = "inches", cex = cex.labels)) + temp[4]
    temp[2] <- min(temp[2], max_name)
    par(mai = temp, cex = cex.org)
    if (verbose > 2) 
        cat("+ finished associations.margins.plot\n")
}

### Plot single feature AUCs in single panel
associations.aucs.plot <- function(aucs, binary.cols, verbose = 1) {
    if (verbose > 2) 
        cat("+ starting associations.aucs.plot\n")
    # set margins
    par(mar = c(5.1, 0, 4.1, 1.6))
    # plot background
    plot(NULL, xlab = "", ylab = "", xaxs = "i", yaxs = "i", axes = FALSE, xlim = c(0, 1), ylim = c(0.5, nrow(aucs) + 
        0.5), type = "n")
    ticks <- seq(0, 1, length.out = 5)
    tick.labels <- formatC(ticks, digits = 2)
    # plot gridlines
    for (v in ticks) {
        abline(v = v, lty = 3, col = "lightgrey")
    }
    # make thicker line at .5
    abline(v = 0.5, lty = 1, col = "lightgrey")
    # plot single feature aucs
    for (i in 1:nrow(aucs)) {
        segments(x0 = aucs[i, 2], x1 = aucs[i, 3], y0 = i, col = "lightgrey", lwd = 1.5)
        points(aucs[i, 1], i, pch = 18, col = binary.cols[i])
        points(aucs[i, 1], i, pch = 5, col = "black", cex = 0.9)
    }
    
    # Title and axis label
    axis(side = 1, at = ticks, labels = tick.labels, cex.axis = 0.7)
    title(main = "Feature AUCs", xlab = "AU-ROC")
    if (verbose > 2) 
        cat("+ finished associations.aucs.plot\n")
}

### Plot fold changes in single panel
associations.fcs.plot <- function(fc.all, binary.cols, verbose = 1) {
    if (verbose > 2) 
        cat("+ starting associations.fcs.plot\n")
    # margins
    par(mar = c(5.1, 0, 4.1, 1.6))
    # get minimum and maximum fcs
    mx <- max(ceiling(abs(range(fc.all, na.rm = TRUE, finite = TRUE))))
    mn <- -mx
    # plot background
    plot(NULL, xlab = "", ylab = "", xaxs = "i", yaxs = "i", axes = FALSE, xlim = c(mn, mx), ylim = c(0.2, length(fc.all) + 
        0.2), type = "n")
    grid(NULL, NA, lty = 3, col = "lightgrey")
    # plot bars
    barplot(fc.all, horiz = TRUE, width = 0.6, space = 2/3, col = binary.cols, axes = FALSE, add = TRUE, names.arg = FALSE)
    # gridlines and axes labels
    ticks <- seq(from = mn, to = mx, length.out = 5)
    tick.labels <- formatC(ticks, digits = 2)
    axis(side = 1, at = ticks, labels = tick.labels, cex.axis = 0.7)
    title(main = "Fold change", xlab = "Pseudo Fold Change")
    if (verbose > 2) 
        cat("+ finished associations.fcs.plot\n")
}

### Plot prevalence shifts in single panel
associations.pr.shift.plot <- function(pr.shifts, col, verbose = 1) {
    if (verbose > 2) 
        cat("+ starting associations.pr.shift.plot\n")
    # margins
    par(mar = c(5.1, 0, 4.1, 1.6))
    
    # plot background
    plot(NULL, xlab = "", ylab = "", xaxs = "i", yaxs = "i", axes = FALSE, xlim = c(0, 1), ylim = c(0.2, nrow(pr.shifts) + 
        0.2), type = "n")
    
    # plot bars
    row.names(pr.shifts) <- NULL
    barplot(t(pr.shifts[, c(2, 3)]), horiz = TRUE, axes = FALSE, add = TRUE, space = c(0, 4/3), beside = TRUE, width = 0.3, 
        col = c(col[1], col[2]))
    # gridlines and axes labels
    ticks <- seq(from = 0, to = 1, length.out = 5)
    for (v in ticks) {
        abline(v = v, lty = 3, col = "lightgrey")
    }
    tick.labels <- formatC(ticks * 100, digits = 3)
    axis(side = 1, at = ticks, labels = tick.labels, cex.axis = 0.7)
    title(main = "Prevalence shift", xlab = "Prevalence [%]")
    if (verbose > 2) 
        cat("+ finished associations.pr.shift.plot\n")
}

# p-vals
associations.pvals.plot <- function(p.vals, alpha, verbose = 1) {
    if (verbose > 2) 
        cat("+ starting associations.pvals.plot\n")
    # margins
    par(mar = c(5.1, 0, 4.1, 1.6))
    p.vals.log <- -log10(p.vals)
    # get minimum and maximum
    mx <- max(ceiling(abs(range(p.vals.log, na.rm = TRUE, finite = TRUE))))
    mn <- 0
    p.vals.log[is.infinite(p.vals.log)] <- mx
    # plot background
    plot(NULL, xlab = "", ylab = "", xaxs = "i", yaxs = "i", axes = FALSE, xlim = c(mn, mx), ylim = c(0.2, length(p.vals) + 
        0.2), type = "n")
    grid(NULL, NA, lty = 3, col = "lightgrey")
    # plot bars
    barplot(p.vals.log, horiz = TRUE, width = 0.6, space = 2/3, col = "lightgrey", axes = FALSE, add = TRUE, names.arg = FALSE)
    # gridlines and axes labels
    ticks <- seq(from = mn, to = mx)
    abline(v = -log10(alpha), lty = 1, col = "red")
    tick.labels <- formatC(ticks, digits = 2)
    axis(side = 1, at = ticks, labels = tick.labels, cex.axis = 0.7)
    title(main = "Adj. P Value", xlab = "-log10 Adj. P-Value")
    if (verbose > 2) 
        cat("+ finished associations.pvals.plot\n")
}


# check if a string is a valid r color reprensentation from stackoverflow: Check if character string is a valid
# color representation https://stackoverflow.com/questions/13289009
is.color <- function(x) {
    sapply(x, function(z) {
        tryCatch(is.matrix(col2rgb(z)), error = function(e) FALSE)
    })
}
### check the user-supplied color scheme for validity color scheme may either be a single RColorBrewer palette or a
### vector of the same length as the number of classes containing interpretable colors as strings
check.color.scheme <- function(color.scheme, label, meta.studies = NULL, verbose = 1) {
    if (verbose > 2) 
        cat("+ starting check.color.scheme\n")
    n.classes = ifelse(label@info$type == "BINARY", 2, length(unique(label@label)))
    
    if (length(color.scheme) == 1 && class(color.scheme) == "character") {
        if (n.classes == 2) {
            # if color scheme and binary label, make colors as before
            if (!color.scheme %in% row.names(brewer.pal.info)) {
                warning("Not a valid RColorBrewer palette name, defaulting to RdBu.\nSee brewer.pal.info for more information about RColorBrewer palettes.")
                color.scheme <- "RdYlBu"
            }
            colors <- rev(colorRampPalette(brewer.pal(brewer.pal.info[color.scheme, "maxcolors"], color.scheme))(2))
        } else {
            # if color scheme and multiclass label, make colors either directly out of the palette (if n.classes smaller than
            # maxcolors) or like before
            if (!color.scheme %in% row.names(brewer.pal.info)) {
                warning("Not a valid RColorBrewer palette name, defaulting to Set3.\n  See brewer.pal.info for more information about RColorBrewer palettes.")
                color.scheme <- "Set3"
            }
            # if color scheme and multiclass label, check that the palette is not divergent or sequential, but qualitative.
            # Only issue warning.
            if (brewer.pal.info[color.scheme, "category"] != "qual") {
                warning("Using a divergent or sequential color palette for multiclass data.")
            }
            if (n.classes <= brewer.pal.info[color.scheme, "maxcolors"]) {
                colors <- brewer.pal(n.classes, color.scheme)
            } else {
                warning("The data contains more classes than the color.palette provides.")
                colors <- rev(colorRampPalette(brewer.pal(brewer.pal.info[color.scheme, "maxcolors"], color.scheme))(n.classes))
            }
        }
    } else if (length(color.scheme == n.classes) && all(is.color(color.scheme))) {
        # if colors, check that all strings are real colors and check that the same length as n classes convert color names
        # to hex representation
        colors <- sapply(color.scheme, FUN = function(x) {
            rgb(t(col2rgb(x)), maxColorValue = 255)
        }, USE.NAMES = FALSE)
    } else {
        stop("Supplied colors do not match the number of classes or are no valid colors")
    }
    # add transparency
    colors <- sapply(colors, FUN = function(x) {
        paste0(x, "85")
    }, USE.NAMES = FALSE)
    if (verbose > 2) 
        cat("+ finished check.color.scheme\n")
    return(colors)
}

associations.labels.plot <- function(labels, plot.type, verbose = 1) {
    if (verbose > 2) 
        cat("+ starting associations.labels.plot\n")
    adj <- rep(0, length(labels))
    if (plot.type == "quantile.rect") 
        adj <- rep(-0.5, length(labels))
    if (plot.type == "box") 
        adj <- -0.5 + 1:length(labels)
    cex.org <- par()$cex
    par(cex = 1)
    cex.labels <- min(0.7, (((par()$pin[2]/length(labels)) * 0.6)/max(strheight(labels, units = "inches"))))
    for (i in 1:length(labels)) {
        mtext(labels[i], 2, line = 0, at = i + adj[i], las = 1, cex = cex.labels)
    }
    par(cex = cex.org)
    if (verbose > 2) 
        cat("+ finished associations.labels.plot\n")
}


### maker analysis for two-class data calculate p-value with Wilcoxon fold change as normalized absolute difference
### between quantiles prevalence shift single marker AUC
analyse.binary.marker <- function(feat, label, detect.lim, colors, pr.cutoff, mult.corr, alpha, max.show, sort.by, 
    probs.fc = seq(0.1, 0.9, 0.05), verbose = 1) {
    if (verbose > 1) 
        cat("+ starting analyse.binary.marker\n")
    s.time <- proc.time()[3]
    ############################################################################## Calculate wilcoxon, pseudo-FC, prevalence shift, and AUC for each feature
    if (verbose > 1) 
        cat("+++ calculating effect size for each feature.\n")
    if (is.null(detect.lim)) {
        warning("Pseudo-count before log-transformation not supplied! Estimating it as 5% percentile.\n")
        detect.lim <- quantile(feat[feat != 0], 0.05)
    }
    if (verbose) 
        pb = txtProgressBar(max = nrow(feat), style = 3)
    effect.size <- t(apply(feat, 1, FUN = function(x) {
        # pseudo-fold change as differential quantile area
        q.p <- quantile(log10(x[label@p.idx] + detect.lim), probs = probs.fc)
        q.n <- quantile(log10(x[label@n.idx] + detect.lim), probs = probs.fc)
        fc <- sum(q.p - q.n)/length(q.p)
        
        # wilcoxon
        p.val <- wilcox.test(x[label@n.idx], x[label@p.idx], exact = FALSE)$p.value
        
        # AU-ROC
        temp <- roc(predictor = x, response = label@label, ci = TRUE, direction = "<")
        aucs <- c(temp$ci)
        
        # prevalence shift
        temp.n <- sum(x[label@n.idx] >= pr.cutoff)/sum(label@n.idx)
        temp.p <- sum(x[label@p.idx] >= pr.cutoff)/sum(label@p.idx)
        pr.shift <- c(temp.p - temp.n, temp.n, temp.p)
        if (verbose) 
            setTxtProgressBar(pb, (pb$getVal() + 1))
        return(c(fc = fc, p.val = p.val, auc = aucs[2], auc.ci.l = aucs[1], auc.ci.h = aucs[3], pr.shift = pr.shift[1], 
            pr.n = pr.shift[2], pr.p = pr.shift[3]))
    }))
    cat("\n")
    bcol <- ifelse(effect.size[, "auc"] >= 0.5, colors[2], colors[1])
    
    ### Apply multi-hypothesis testing correction
    if (!tolower(mult.corr) %in% c("none", "bonferroni", "holm", "fdr", "bhy")) {
        stop("! Unknown multiple testing correction method:', mult.corr,' Stopping!\n  Must of one of c('none','bonferroni', 'holm','fdr','bhy')")
    }
    if (mult.corr == "none") {
        warning("WARNING: No multiple hypothesis testing performed.")
        p.adj <- effect.size[, "p.val"]
    } else {
        p.adj <- p.adjust(effect.size[, "p.val"], method = tolower(mult.corr))
    }
    
    if (verbose > 1) 
        cat("+++ found", sum(p.adj < alpha, na.rm = TRUE), "significant associations at a significance level <", alpha, 
            "\n")
    idx <- which(p.adj < alpha)
    
    if (length(idx) == 0) {
        stop("No significant associations found. Stopping.\n")
    }
    
    idx <- idx[order(p.adj[idx], decreasing = TRUE)]
    
    # # truncated the list for the following plots
    truncated = FALSE
    if (length(idx) >= max.show) {
        truncated = TRUE
        idx <- idx[(length(idx) - max.show + 1):length(idx)]
        if (verbose > 1) 
            cat("+++ truncating the list of significant associations to the top", max.show, "\n")
    }
    
    ### Sort features
    if (verbose > 2) 
        cat("+++ sorting features\n")
    if (sort.by == "fc") {
        fc.sign <- ifelse(effect.size[idx, "fc"] == 0, 1, sign(effect.size[idx, "fc"]))
        p.adj.log <- -log10(p.adj[idx])
        p.adj.log[fc.sign == -1] = -p.adj.log[fc.sign == -1]
        idx <- idx[order(p.adj.log, decreasing = FALSE)]
    } else if (sort.by == "p.val") {
        idx <- idx[order(p.adj[idx], decreasing = TRUE)]
    } else if (sort.by == "pr.shift") {
        pr.sign <- ifelse(effect.size[idx, "pr.shift"] == 0, 1, sign(effect.size[idx, "pr.shift"]))
        p.adj.log <- -log10(p.adj[idx])
        p.adj.log[pr.sign == -1] = -p.adj.log[pr.sign == -1]
        idx <- idx[order(p.adj.log, decreasing = FALSE)]
    } else {
        if (verbose > 1) 
            cat("+++ Unknown sorting option:", sort.by, ". Instead order by fold change.\n")
        fc.sign <- ifelse(effect.size[idx, "fc"] == 0, 1, sign(effect.size[idx, "fc"]))
        p.adj.log <- -log10(p.adj[idx])
        p.adj.log[fc.sign == -1] = -p.adj.log[fc.sign == -1]
        idx <- idx[order(p.adj.log, decreasing = FALSE)]
    }
    e.time <- proc.time()[3]
    if (verbose > 1) 
        cat("+ finished analyse.binary.markerin", e.time - s.time, "s\n")
    return(list(p.val = effect.size[idx, "p.val"], fc = effect.size[idx, "fc"], aucs = effect.size[idx, c("auc", "auc.ci.l", 
        "auc.ci.h"), drop = FALSE], pr.shift = effect.size[idx, c("pr.shift", "pr.n", "pr.p"), drop = FALSE], bcol = bcol[idx], 
        p.adj = p.adj[idx], feat.red = feat[idx, , drop = FALSE], truncated = truncated, detect.lim = detect.lim))
}<|MERGE_RESOLUTION|>--- conflicted
+++ resolved
@@ -1,16 +1,7 @@
 #!/usr/bin/Rscript
-<<<<<<< HEAD
-### SIAMCAT - Statistical Inference of Associations between Microbial Communities And host phenoTypes R flavor EMBL
-### Heidelberg 2012-2018 GNU GPL 3.0
-=======
-###
-# SIAMCAT -  Statistical Inference of Associations between
-#   Microbial Communities And host phenoTypes
-# R flavor
-# EMBL Heidelberg 2012-2018
-# GNU GPL 3.0
-###
->>>>>>> 189e344b
+### SIAMCAT - Statistical Inference of Associations between Microbial
+### Communities And host phenoTypes
+### EMBL Heidelberg 2012-2018 GNU GPL 3.0
 
 #' @title Check and visualize associations between features and classes
 #' @description This function calculates for each feature a pseudo-fold change
@@ -35,19 +26,11 @@
 #'        be of the same length as the number of classes),
 #'        defaults to \code{'RdYlBu'}
 #' @param alpha float, significance level, defaults to \code{0.05}
-<<<<<<< HEAD
-#' @param mult.corr multiple hypothesis correction method, see \code{\link[stats]{p.adjust}},
-#'        defaults to \code{'fdr'}
-#' @param sort.by string, sort features by p-value (\code{'p.val'}), by fold change
-#'        (\code{'fc'}) or by prevalence shift (\code{'pr.shift'}), defaults to
-#'        \code{'fc'}
-=======
 #' @param mult.corr multiple hypothesis correction method, see
 #'        \code{\link[stats]{p.adjust}}, defaults to \code{"fdr"}
 #' @param sort.by string, sort features by p-value (\code{"p.val"}),
 #'        by fold change (\code{"fc"}) or by prevalence shift
 #'        (\code{"pr.shift"}), defaults to \code{"fc"}
->>>>>>> 189e344b
 #' @param detect.lim float, pseudocount to be added before log-transformation of
 #'        the data, defaults to \code{1e-06}
 #' @param pr.cutoff float, cutoff for the prevalence computation, defaults to
@@ -87,17 +70,6 @@
 #'  # Custom colors
 #'  check.associations(siamcat_example, './assoc_plot_blue_yellow.pdf', plot.type='box',
 #'    color.scheme=c('cornflowerblue', '#ffc125'))
-<<<<<<< HEAD
-check.associations <- function(siamcat, fn.plot, color.scheme = "RdYlBu", alpha = 0.05, mult.corr = "fdr", sort.by = "fc", 
-    detect.lim = 1e-06, pr.cutoff = 10^-6, max.show = 50, plot.type = "quantile.box", panels = c("fc", "auroc"), verbose = 1) {
-    # check panel and plot.type parameter
-    if (verbose > 1) 
-        cat("+ starting check.associations\n")
-    s.time <- proc.time()[3]
-    
-    if (!all(panels %in% c("fc", "auroc", "prevalence"))) {
-        stop("Unknown panel-type selected!")
-=======
 check.associations <- function(siamcat, fn.plot, color.scheme="RdYlBu",
                                alpha=0.05, mult.corr="fdr", sort.by="fc",
                                detect.lim=1e-06, pr.cutoff=10^-6, max.show=50,
@@ -199,7 +171,6 @@
       associations.pr.shift.plot(pr.shifts=pr.shift, col=col,verbose=verbose)
     } else if (p == "auroc"){
       associations.aucs.plot(aucs=aucs, binary.cols=bcols,verbose=verbose)
->>>>>>> 189e344b
     }
     if (length(panels) > 3) {
         warning("Plot layout is not suited for more than 3 panels. Continuing with first three panels.")
@@ -366,19 +337,6 @@
 }
 
 # quantile.box plot
-<<<<<<< HEAD
-associations.quantile.box.plot <- function(data1, data2, label, col, verbose = 1) {
-    if (verbose > 2) 
-        cat("+ starting associations.quantile.box.plot\n")
-    x.col <- col[2]
-    y.col <- col[1]
-    
-    p.m = min(c(min(data1, na.rm = TRUE), min(data2, na.rm = TRUE)))
-    plot(rep(p.m, dim(data1)[1]), 1:dim(data1)[1], xlab = "", ylab = "", yaxs = "i", axes = FALSE, xlim = c(p.m, 0), 
-        ylim = c(0.5, dim(data1)[1] + 0.5), frame.plot = FALSE, type = "n")
-    for (v in seq(p.m, -1, 1)) {
-        abline(v = v, lty = 3, col = "lightgrey")
-=======
 associations.quantile.box.plot <- function(data1, data2, label, col, verbose=1){
   if(verbose>2) cat("+ starting associations.quantile.box.plot\n")
   x.col <- col[2]
@@ -423,7 +381,6 @@
       a = substr(x.col,nchar(x.col)-1, nchar(x.col))
       a = 1 - (1 - as.numeric(paste('0x', a, sep=''))/255)/2
       x.col = gsub('..$', toupper(as.hexmode(round(a*255))), x.col)
->>>>>>> 189e344b
     }
     
     tck = floor(p.m):0
