--- conflicted
+++ resolved
@@ -1,16 +1,7 @@
 #!/usr/bin/Rscript
-<<<<<<< HEAD
-### SIAMCAT - Statistical Inference of Associations between Microbial Communities And host phenoTypes R flavor EMBL
-### Heidelberg 2012-2018 GNU GPL 3.0
-=======
-###
-# SIAMCAT -  Statistical Inference of Associations between
-#   Microbial Communities And host phenoTypes
-# R flavor
-# EMBL Heidelberg 2012-2018
-# GNU GPL 3.0
-###
->>>>>>> 189e344b
+### SIAMCAT - Statistical Inference of Associations between Microbial
+### Communities And host phenoTypes
+### EMBL Heidelberg 2012-2018 GNU GPL 3.0
 
 #' @title Perform unsupervised feature filtering.
 #' @description This function performs unsupervised feature filtering. Features
@@ -38,18 +29,11 @@
 #'          the threshold value in any of the samples
 #'        \item \code{'cum.abundance'} remove features with very low abundance
 #'          in all samples i.e. ones that are never among the most abundant
-<<<<<<< HEAD
-#'          entities that collectively make up (1-cutoff) of the reads in any sample
-#'        \item \code{'prevalence'} remove features with low prevalence across samples
-#'          i.e. ones that are 0 (undetected) in more than (1-cutoff) proportion
-#'          of samples.
-=======
 #'          entities that collectively make up (1-cutoff) of the reads in
 #'          any sample
 #'        \item \code{"prevalence"} remove features with low prevalence across
 #'          samples i.e. ones that are 0 (undetected) in more than (1-cutoff)
 #'          proportion of samples.
->>>>>>> 189e344b
 #'        }
 #' @export
 #' @return siamcat an object of class \link{siamcat-class}
@@ -62,21 +46,6 @@
 #'
 #' # Simple examples
 #' siamcat_filtered <- filter.features(siamcat_example, filter.method='abundance', cutoff=1e-03)
-<<<<<<< HEAD
-filter.features <- function(siamcat, filter.method = "abundance", cutoff = 0.001, recomp.prop = FALSE, rm.unmapped = TRUE, 
-    verbose = 1) {
-    ### this statement does not have the purpose to calculate relative abundances on the fly and return them.  Instead,
-    ### it's purpose is to be able to calculate f.idx (specifying the indices of features which are to be kept) when
-    ### feature list has already been transformed to relative abundances, but e.g. certain features have been removed
-    ### manually.  TODO check filter.method, add default value for cutoff, recomp.prop, and rm.unmapped?  Check filter
-    ### methods
-    if (verbose > 1) 
-        cat("+ starting filter.features\n")
-    s.time <- proc.time()[3]
-    
-    if (!filter.method %in% c("abundance", "cum.abundace", "prevalence")) {
-        stop("! Unrecognized filter.method, exiting!\n")
-=======
 filter.features <- function(siamcat, filter.method="abundance", cutoff=0.001,
                             recomp.prop=FALSE, rm.unmapped=TRUE, verbose=1){
   ### this statement does not have the purpose to calculate relative abundances on the fly and return them.
@@ -115,7 +84,6 @@
       cs    <- cumsum(srt$x)
       m     <- max(which(cs < cutoff))
       f.idx <- union(f.idx, srt$ix[-(1:m)])
->>>>>>> 189e344b
     }
     
     if (verbose > 1) 
