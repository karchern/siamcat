--- conflicted
+++ resolved
@@ -63,19 +63,10 @@
 #'
 #' @keywords SIAMCAT normalize.feat
 #' @export
-<<<<<<< HEAD
-#' @return list containing the matrix of normalized features and a list of normalization parameters: \itemize{
-#'  \item \code{$par} <- list of parameters utilized in the normalization;
-#'  \item \code{$feat.norm} <- normalized features
-#'}
-normalize.feat <- function(feat, norm.method=c("rank.unit", "rank.std", "log.std", "log.unit", "clr"),
-                           norm.param=list(log.n0=NULL, sd.min.q=0.1, n.p=2, norm.margin=1)) {
-=======
 #' @return an object of class \link{siamcat}
 
 normalize.feat <- function(siamcat, norm.method=c("rank.unit", "rank.std", "log.std", "log.unit", "clr"),
                            norm.param=list(log.n0=1e-08, sd.min.q=0.1, n.p=2, norm.margin=1)) {
->>>>>>> 675a3684
 
   feat <- siamcat@phyloseq@otu_table
 
