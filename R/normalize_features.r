#!/usr/bin/Rscript
<<<<<<< HEAD
### SIAMCAT - Statistical Inference of Associations between Microbial Communities And host phenoTypes R flavor EMBL
### Heidelberg 2012-2018 GNU GPL 3.0
=======
###
# SIAMCAT -  Statistical Inference of Associations between
#   Microbial Communities And host phenoTypes
# R flavor
# EMBL Heidelberg 2012-2018
# GNU GPL 3.0
###
>>>>>>> 189e344b

#' @title Perform feature normalization
#' @description This function performs feature normalization according to user-
#'  specified parameters.
#' @param siamcat an object of class \link{siamcat-class}
#' @param norm.method string, normalization method, can be one of these:
#'  '\code{c('rank.unit', 'rank.std', 'log.std', 'log.unit', 'log.clr')}
#' @param norm.param list, specifying the parameters of the different
#'  normalization methods, see details for more information
#' @param verbose control output: \code{0} for no output at all, \code{1}
#'        for only information about progress and success, \code{2} for normal
#'        level of information and \code{3} for full debug information,
#'        defaults to \code{1}
#' @details There are five different normalization methods available:
#' \itemize{
#'  \item \code{'rank.unit'} converts features to ranks and normalizes each
#'        column (=sample) by the square root of the sum of ranks
#'  \item \code{'rank.std'} converts features to ranks and applies z-score
#'        standardization
<<<<<<< HEAD
#'  \item \code{'log.clr'} centered log-ratio transformation (with the addition of
#'        pseudocounts)
#'  \item \code{'log.std'} log-transforms features (after addition of
#'        pseudocounts) and applies z-score standardization
#'  \item \code{'log.unit'} log-transforms features (after addition of
#'        pseudocounts) and normalizes by features or samples with different norms
=======
#'  \item \code{"log.clr"} centered log-ratio transformation (with the addition
#'        of pseudocounts)
#'  \item \code{"log.std"} log-transforms features (after addition of
#'        pseudocounts) and applies z-score standardization
#'  \item \code{"log.unit"} log-transforms features (after addition of
#'        pseudocounts) and normalizes by features or samples with different
#'        norms
>>>>>>> 189e344b
#' }
#'
#' The list entries in \code{'norm.param'} specify the normalzation parameters,
#' which are dependant on the normalization method of choice:
#' \itemize{
#'  \item \code{'rank.unit'} does not require any other parameters
#'  \item \code{'rank.std'} requires \code{sd.min.q}, quantile of the
#'        distribution of standard deviations of all features that will be added
#'        to the denominator during standardization in order to avoid
#'        underestimation of the standard deviation, defaults to 0.1
<<<<<<< HEAD
#'  \item \code{'clr'} requires \code{log.n0}, which is the pseudocount to be
#'        added before log-transformation, defaults to \code{NULL} leading to the
#'        estimation of \code{log.n0} from the data
#'  \item \code{'log.std'} requires both \code{log.n0} and \code{sd.min.q}, using
#'        the same default values
#'  \item \code{'log.unit'} requires next to \code{log.n0} also the parameters
#'        \code{n.p} and \code{norm.margin}. \code{n.p} specifies the vector norm
#'        to be used, can be either \code{1} for \code{x/sum(x)} or \code{2} for
#'        \code{x/sqrt(sum(x^2))}. The parameter \code{norm.margin} specifies the
#'        margin over which to normalize, similarly to the \code{apply}-syntax:
#'        Allowed values are \code{1} for normalization over features, \code{2}
#'        over samples, and \code{3} for normalization by the global maximum.
=======
#'  \item \code{"clr"} requires \code{log.n0}, which is the pseudocount to be
#'        added before log-transformation, defaults to \code{NULL} leading to
#'        the estimation of \code{log.n0} from the data
#'  \item \code{"log.std"} requires both \code{log.n0} and \code{sd.min.q},
#'        using the same default values
#'  \item \code{"log.unit"} requires next to \code{log.n0} also the parameters
#'        \code{n.p} and \code{norm.margin}. \code{n.p} specifies the vector
#'        norm to be used, can be either \code{1} for \code{x/sum(x)} or
#'        \code{2} for \code{x/sqrt(sum(x^2))}. The parameter \code{norm.margin}
#'        specifies the margin over which to normalize, similarly to the
#'        \code{apply}-syntax: Allowed values are \code{1} for normalization
#'        over features, \code{2} over samples, and \code{3} for normalization
#'        by the global maximum.
>>>>>>> 189e344b
#'}
#'
#' The function additionally allows to perform a frozen normalization on a
#' different dataset. After normalizing the first dataset, the output list
#' \code{$par} contains all parameters of the normalization. Supplying this list
#' together with a new dataset will normalize the second dataset in a comparable
#' way to the first dataset (e.g. by using the same mean for the features for
#' z-score standardization)
#'
#' @keywords SIAMCAT normalize.features
#' @export
#' @return an object of class \link{siamcat-class} with normalized features
#' @examples
#'  # Example data
#'  data(siamcat_example)
#'  # since the whole pipeline has been run in the example data, exchange the
#'  # normalized features with the original features
#'  siamcat_example <- reset.features(siamcat_example)
#'
#'  # Simple example
#'  siamcat_norm <- normalize.features(siamcat_example, norm.method='rank.unit')
#'
#'  # log.unit example
#'  siamcat_norm <- normalize.features(siamcat_example, norm.method='log.unit', norm.param=list(log.n0=1e-05, n.p=1, norm.margin=1))
#'
#'  # log.std example
#'  siamcat_norm <- normalize.features(siamcat_example, norm.method='log.std', norm.param=list(log.n0=1e-05, sd.min.q=.1))

normalize.features <- function(siamcat, norm.method = c("rank.unit", "rank.std", "log.std", "log.unit", "log.clr"), 
    norm.param = list(log.n0 = 1e-06, sd.min.q = 0.1, n.p = 2, norm.margin = 1), verbose = 1) {
    
    if (verbose > 1) 
        cat("+ starting normalize.features\n")
    s.time <- proc.time()[3]
    feat <- siamcat@phyloseq@otu_table
    
    if (is.null(norm.param$norm.method)) {
        # de novo normalization
        if (verbose > 1) 
            cat("+++ performing de novo normalization using the ", norm.method, " method\n")
        ### remove features with missing values
        keep.idx <- rowSums(is.na(feat)) == 0
        if (any(!keep.idx)) {
            feat.red.na <- feat[keep.idx, ]
            if (verbose > 1) {
                cat("+++ removed ", nrow(feat.red.na) - nrow(feat), " features with missing values (retaining ", nrow(feat.red.na), 
                  ")\n", sep = "")
            }
        } else {
            feat.red.na <- feat
        }
        ### remove features with zero sd
        keep.idx.sd <- (apply(feat.red.na, 1, sd) == 0)
        if (any(keep.idx.sd)) {
            feat.red <- feat.red.na[!keep.idx.sd, ]
            if (verbose > 1) {
                cat("+++ removed ", nrow(feat.red.na) - nrow(feat.red), " features with no variation across samples (retaining ", 
                  nrow(feat.red), ")\n", sep = "")
            }
        } else {
            feat.red <- feat.red.na
        }
        ## check if one of the allowed norm.methods have been supplied
        if (!norm.method %in% c("rank.unit", "rank.std", "log.std", "log.unit", "log.clr")) {
            stop("Unknown normalization method! Exiting...")
        }
        
        ### keep track of normalization parameters
        par <- list()
        par$norm.method <- norm.method
        par$retained.feat <- rownames(feat.red)
        if (verbose > 2) 
            cat("+++ checking is parameters are compatible with each other\n")
        ## check if the right set of normalization parameters have been supplied for the chosen norm.method
        if (norm.method == "rank.std" && is.null(norm.param$sd.min.q)) {
            stop("The rank.std method requires the parameter sd.min.q, which is not supplied. Exiting ...")
        }
        if (norm.method != "rank.std" && is.null(norm.param$log.n0)) {
            warning("Pseudo-count before log-transformation not supplied! Estimating it as 5% percentile...\n")
            norm.param$log.n0 <- quantile(feat.red[feat.red != 0], 0.05)
        }
        if (norm.method == "log.std" && (is.null(norm.param$sd.min.q))) {
            stop("The log.std method requires the parameters sd.min.q, which is not supplied. Exiting ...")
        }
        if (norm.method == "log.unit" && (is.null(norm.param$n.p) || is.null(norm.param$norm.margin))) {
            stop("The log.std method requires the parameters n.p and norm.margin, which are not supplied. Exiting ...")
        }
        
        ### keep track of normalization parameters
        par$log.n0 <- norm.param$log.n0
        par$n.p <- norm.param$n.p
        par$norm.margin <- norm.param$norm.margin
        
        if (verbose > 1) 
            cat("+ feature sparsity before normalization: ", 100 * mean(feat.red == 0), "%\n", sep = "")
        # normalization
        if (verbose > 2) 
            cat("+++ performing normalization\n")
        if (norm.method == "rank.unit") {
            feat.rank <- apply(feat.red, 2, rank, ties.method = "average")
            stopifnot(!any(is.na(feat)))
            feat.norm <- apply(feat.rank, 2, FUN = function(x) {
                x/sqrt(sum(x^2))
            })
        } else if (norm.method == "log.clr") {
            feat.log <- feat.red + norm.param$log.n0
            gm <- apply(feat.log, 1, FUN = function(x) {
                exp(mean(log(x)))
            })
            feat.norm <- t(apply(feat.log, 1, FUN = function(x) {
                log(x/exp(mean(log(x))))
            }))
            par$geometric.mean <- gm
        } else if (norm.method == "rank.std") {
            feat.rank <- apply(feat.red, 2, rank, ties.method = "average")
            m <- apply(feat.rank, 1, mean)
            s <- apply(feat.rank, 1, sd)
            q <- quantile(s, norm.param$sd.min.q, names = FALSE)
            stopifnot(q > 0)
            feat.norm <- t(apply(feat.rank, 1, FUN = function(x, q) {
                (x - mean(x))/(sd(x) + q)
            }, q = q))
            par$feat.mean <- m
            par$feat.adj.sd <- s + q
        } else if (norm.method == "log.std") {
            feat.log <- log10(feat.red + norm.param$log.n0)
            m <- apply(feat.log, 1, mean)
            s <- apply(feat.log, 1, sd)
            q <- quantile(s, norm.param$sd.min.q, names = FALSE)
            stopifnot(q > 0)
            feat.norm <- t(apply(feat.log, 1, FUN = function(x, q) {
                (x - mean(x))/(sd(x) + q)
            }, q = q))
            par$feat.mean <- m
            par$feat.adj.sd <- s + q
        } else if (norm.method == "log.unit") {
            feat.log <- log10(feat.red + norm.param$log.n0)
            if (norm.param$n.p == 1) {
                norm.fun <- function(x) {
                  x/sum(x)
                }
                par$norm.fun <- norm.fun
                par$feat.norm.denom <- rowSums(feat.log)
            } else if (norm.param$n.p == 2) {
                norm.fun <- function(x) {
                  x/sqrt(sum(x^2))
                }
                par$norm.fun <- norm.fun
                par$feat.norm.denom <- sqrt(rowSums(feat.log^2))
            } else {
                stop("Unknown vector norm, must be either 1 or 2. Exiting...")
            }
            if (norm.param$norm.margin == 1) {
                feat.norm <- t(apply(feat.log, 1, FUN = norm.fun))
            } else if (norm.param$norm.margin == 2) {
                feat.norm <- apply(feat.log, 2, FUN = norm.fun)
            } else if (norm.param$norm.margin == 3) {
                par$global.norm <- max(feat.log)
                feat.norm <- feat.log/max(feat.log)
            } else {
                stop("Unknown margin for normalization, must be either 1 (for features), 2 (for samples), or 3 (global). Exiting...")
            }
        }
        if (verbose > 1) 
            cat("+++ feature sparsity after normalization: ", 100 * mean(feat.norm == 0), "%\n", sep = "")
        stopifnot(!any(is.na(feat.norm)))
        siamcat@norm_param <- par
        siamcat@norm_param$norm.method <- norm.method
    } else {
        # frozen normalization
        if (verbose > 1) 
            cat("+ performing frozen ", norm.param$norm.method, " normalization using the supplied parameters\n")
        # check if all retained.feat in norm.params are also found in features
        stopifnot(all(norm.param$retained.feat %in% row.names(feat)))
        feat.red <- feat[norm.param$retained.feat, ]
        
        if (verbose > 1) 
            cat("+ feature sparsity before normalization: ", 100 * mean(feat.red == 0), "%\n", sep = "")
        
        # normalization
        if (verbose > 2) 
            cat("+++ performing normalization\n")
        if (norm.param$norm.method == "rank.unit") {
            feat.rank <- apply(feat.red, 2, rank, ties.method = "average")
            feat.norm <- apply(feat.rank, 2, FUN = function(x) {
                x/sqrt(sum(x^2))
            })
        } else if (norm.param$norm.method == "log.clr") {
            stopifnot(!is.null(norm.param$log.n0) && !is.null(norm.param$geometric.mean) && all(names(norm.param$geometric.mean) == 
                row.names(feat.red)))
            feat.log <- feat.red + norm.param$log.n0
            feat.norm <- log(feat.log/norm.param$geometric.mean)
        } else if (norm.param$norm.method == "rank.std") {
            stopifnot(!is.null(norm.param$feat.mean) && !is.null(norm.param$feat.adj.sd) && all(names(norm.param$feat.mean) == 
                row.names(feat.red)) && all(names(norm.param$feat.adj.s) == row.names(feat.red)))
            feat.rank <- apply(feat.red, 2, rank, ties.method = "average")
            feat.norm <- (feat.rank - norm.param$feat.mean)/norm.param$feat.adj.s
        } else if (norm.param$norm.method == "log.std") {
            stopifnot(!is.null(norm.param$log.n0) && !is.null(norm.param$feat.mean) && !is.null(norm.param$feat.adj.sd) && 
                all(names(norm.param$feat.mean) == row.names(feat.red)) && all(names(norm.param$feat.adj.s) == row.names(feat.red)))
            feat.log <- log10(feat.red + norm.param$log.n0)
            feat.norm <- (feat.log - norm.param$feat.mean)/norm.param$feat.adj.sd
        } else if (norm.param$norm.method == "log.unit") {
            stopifnot(!is.null(norm.param$log.n0) && !is.null(norm.param$norm.margin) && norm.param$norm.margin %in% 
                c(1, 2, 3) && ((norm.param$norm.margin == 1 && !is.null(norm.param$feat.norm.denom) && all(names(norm.param$feat.norm.denom) == 
                row.names(feat.red))) || (norm.param$norm.margin == 2 && !is.null(norm.param$norm.fun)) || (norm.param$norm.margin == 
                3 && !is.null(norm.param$global.norm))))
            feat.log <- log10(feat.red + norm.param$log.n0)
            if (norm.param$norm.margin == 1) {
                feat.norm <- feat.log/norm.param$feat.norm.denom
            } else if (norm.param$norm.margin == 2) {
                feat.norm <- apply(feat.log, 2, FUN = norm.param$norm.fun)
            } else if (norm.param$norm.margin == 3) {
                feat.norm <- feat.log/norm.param$global.norm
            }
        }
        if (verbose > 1) 
            cat("+ feature sparsity after normalization: ", 100 * mean(feat.norm == 0), "%\n", sep = "")
        stopifnot(!any(is.na(feat.norm)))
        
    }
    siamcat@phyloseq@otu_table <- otu_table(feat.norm, taxa_are_rows = TRUE)
    e.time <- proc.time()[3]
    if (verbose > 1) 
        cat("+ finished normalize.features in", e.time - s.time, "s\n")
    if (verbose == 1) 
        cat("Features normalized successfully.\n")
    return(siamcat)
}<|MERGE_RESOLUTION|>--- conflicted
+++ resolved
@@ -1,16 +1,7 @@
 #!/usr/bin/Rscript
-<<<<<<< HEAD
-### SIAMCAT - Statistical Inference of Associations between Microbial Communities And host phenoTypes R flavor EMBL
-### Heidelberg 2012-2018 GNU GPL 3.0
-=======
-###
-# SIAMCAT -  Statistical Inference of Associations between
-#   Microbial Communities And host phenoTypes
-# R flavor
-# EMBL Heidelberg 2012-2018
-# GNU GPL 3.0
-###
->>>>>>> 189e344b
+### SIAMCAT - Statistical Inference of Associations between Microbial
+### Communities And host phenoTypes
+### EMBL Heidelberg 2012-2018 GNU GPL 3.0
 
 #' @title Perform feature normalization
 #' @description This function performs feature normalization according to user-
@@ -30,14 +21,6 @@
 #'        column (=sample) by the square root of the sum of ranks
 #'  \item \code{'rank.std'} converts features to ranks and applies z-score
 #'        standardization
-<<<<<<< HEAD
-#'  \item \code{'log.clr'} centered log-ratio transformation (with the addition of
-#'        pseudocounts)
-#'  \item \code{'log.std'} log-transforms features (after addition of
-#'        pseudocounts) and applies z-score standardization
-#'  \item \code{'log.unit'} log-transforms features (after addition of
-#'        pseudocounts) and normalizes by features or samples with different norms
-=======
 #'  \item \code{"log.clr"} centered log-ratio transformation (with the addition
 #'        of pseudocounts)
 #'  \item \code{"log.std"} log-transforms features (after addition of
@@ -45,7 +28,6 @@
 #'  \item \code{"log.unit"} log-transforms features (after addition of
 #'        pseudocounts) and normalizes by features or samples with different
 #'        norms
->>>>>>> 189e344b
 #' }
 #'
 #' The list entries in \code{'norm.param'} specify the normalzation parameters,
@@ -56,20 +38,6 @@
 #'        distribution of standard deviations of all features that will be added
 #'        to the denominator during standardization in order to avoid
 #'        underestimation of the standard deviation, defaults to 0.1
-<<<<<<< HEAD
-#'  \item \code{'clr'} requires \code{log.n0}, which is the pseudocount to be
-#'        added before log-transformation, defaults to \code{NULL} leading to the
-#'        estimation of \code{log.n0} from the data
-#'  \item \code{'log.std'} requires both \code{log.n0} and \code{sd.min.q}, using
-#'        the same default values
-#'  \item \code{'log.unit'} requires next to \code{log.n0} also the parameters
-#'        \code{n.p} and \code{norm.margin}. \code{n.p} specifies the vector norm
-#'        to be used, can be either \code{1} for \code{x/sum(x)} or \code{2} for
-#'        \code{x/sqrt(sum(x^2))}. The parameter \code{norm.margin} specifies the
-#'        margin over which to normalize, similarly to the \code{apply}-syntax:
-#'        Allowed values are \code{1} for normalization over features, \code{2}
-#'        over samples, and \code{3} for normalization by the global maximum.
-=======
 #'  \item \code{"clr"} requires \code{log.n0}, which is the pseudocount to be
 #'        added before log-transformation, defaults to \code{NULL} leading to
 #'        the estimation of \code{log.n0} from the data
@@ -83,7 +51,6 @@
 #'        \code{apply}-syntax: Allowed values are \code{1} for normalization
 #'        over features, \code{2} over samples, and \code{3} for normalization
 #'        by the global maximum.
->>>>>>> 189e344b
 #'}
 #'
 #' The function additionally allows to perform a frozen normalization on a
