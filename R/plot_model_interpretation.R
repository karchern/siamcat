--- conflicted
+++ resolved
@@ -33,19 +33,11 @@
 #'  \item a boxplot displaying the poportion of weight per model that is actually shown
 #' for the features that are incorporated into more than \code{consens.thres} percent of the models.
 #'}
-<<<<<<< HEAD
-interpretor.model.plot <- function(feat, label, fn.plot, model, pred,
-  meta=NULL, color.scheme='BrBG', consens.thres=0.5,
-  heatmap.type='zscore', norm.models=FALSE,
-  limits=c(-3,3), detect.lim=NULL, max.show=50){
-
-=======
 interpretor.model.plot <- function(siamcat, fn.plot,
   color.scheme='BrBG', consens.thres=0.5,
   heatmap.type=c('zscore',"fc"), norm.models=FALSE,
   limits=c(-3,3), detect.lim=1e-08, max.show=50){
   cat("+ interpretor.model.plot\n")
->>>>>>> 675a3684
   # ############################################################################
   ### some color pre-processing
   if (!color.scheme %in% row.names(brewer.pal.info)){
@@ -57,15 +49,8 @@
 
   # ############################################################################
   # get model type from model
-<<<<<<< HEAD
-  model.type <- paste(toupper(substring(model$model.type, 1, 1)),
-                      substring(model$model.type, 2), sep="", collapse=" ")
-  W.mat       <- getWeightsMatrix(model)
-  all.weights <- W.mat[union(row.names(feat), grep('META', row.names(W.mat), value = TRUE)),] # remove possible intercept parameters, but keep possible meta data included in the model
-=======
   W.mat       <- getWeightsMatrix(siamcat@modelList@models)
   all.weights <- W.mat[union(row.names(siamcat@phyloseq@otu_table), grep('META', row.names(W.mat), value = TRUE)),] # remove possible intercept parameters, but keep possible meta data included in the model
->>>>>>> 675a3684
   rel.weights <- apply(all.weights, 2, function(x){x/sum(abs(x))})
   # ############################################################################
   ### preprocess models
@@ -89,15 +74,11 @@
     img.data <- prepare.heatmap.zscore(heatmap.data=siamcat@phyloseq@otu_table[sel.idx, srt.idx],
                                        limits=limits)
   } else if (heatmap.type == 'fc') {
-<<<<<<< HEAD
     if (is.null(detect.lim)){
       cat("Pseudo-count before log-transformation not supplied! Estimating it as 5% percentile...\n")
       detect.lim <- quantile(feat[feat!=0], 0.05)
     }
-    img.data <- prepare.heatmap.fc(heatmap.data=feat[, srt.idx],
-=======
     img.data <- prepare.heatmap.fc(heatmap.data=siamcat@phyloseq@otu_table[, srt.idx],
->>>>>>> 675a3684
                                    sel.feat=names(sel.idx),
                                    limits=limits, meta=siamcat@phyloseq@sam_data,
                                    label=siamcat@label, detect.lim=detect.lim)
@@ -115,13 +96,8 @@
                c(5, 6, 0, 7),
                c(0, 8, 0, 0))
   h_t <- 0.10
-<<<<<<< HEAD
-  h_m <- ifelse(is.null(meta), 0.8, max(0.5, 0.7-0.01*dim(meta)[2]))
+  h_m <- ifelse(is.null(siamcat@phyloseq@sam_data), 0.8, max(0.5, 0.7-0.01*dim(siamcat@phyloseq@sam_data)[2]))
   h_b <- 1 - h_t - h_m # ifelse(is.null(meta), 0.1, 0.1+0.02*dim(meta)[2])
-=======
-  h_m <- ifelse(is.null(siamcat@phyloseq@sam_data), 0.8, max(0.5, 0.7-0.01*dim(siamcat@phyloseq@sam_data)[2]))
-  h_b <- ifelse(is.null(siamcat@phyloseq@sam_data), 0.1, 0.1+0.02*dim(siamcat@phyloseq@sam_data)[2])
->>>>>>> 675a3684
   cat('Layout height values: ', h_t, ', ', h_m, ', ', h_b, '\n', sep='')
   layout(lmat, widths=c(0.14, 0.58, 0.1, 0.14), heights=c(h_t, h_m, h_b))
   par(oma=c(3, 4, 3, 4))
