###
# SIAMCAT -  Statistical Inference of Associations between Microbial Communities And host phenoTypes
# RScript flavor
#
# written by Georg Zeller
# with additions by Nicolai Karcher and Konrad Zych
# EMBL Heidelberg 2012-2017
#
# version 0.2.0
# file last updated: 26.06.2017
# GNU GPL 3.0
###

#' @title Prediction on the test set
#' @description This function takes the test set instances and the model trained by \link{plm.trainer} in order to predict the classes.
#' @param siamcat object of class \link{siamcat-class}
#' @export
#' @keywords SIAMCAT plm.predictor
<<<<<<< HEAD
#' @return list containing the precitions \itemize{
#'  \item \code{$pred};
#'  \item \code{$mat}
#'}
make.predictions <- function(feat, label, data.split=NULL, models.list, verbose=TRUE){
=======
#' @param siamcat object of class \link{siamcat-class}
#'
make.predictions <- function(siamcat){
>>>>>>> 675a3684

  feat         <- t(siamcat@phyloseq@otu_table)

  ### subselect training examples as specified in fn.train.sample (if given)
<<<<<<< HEAD
  foldList     <- get.foldList(data.split, label, mode="test", model=models.list, verbose=verbose)
=======
  foldList     <- get.foldList(siamcat@dataSplit, siamcat@label, mode="test", model=siamcat@modelList)
>>>>>>> 675a3684
  fold.name    <- foldList$fold.name
  fold.exm.idx <- foldList$fold.exm.idx
  num.runs     <- foldList$num.runs
  num.folds    <- foldList$num.folds

  ### apply one LASSO model per test sample (i.e. CV fold)
  # predictions are made on a concatenation of test examples from all test samples
  pred = NULL
  predList = list()
  fold.pred.idx = list()

  # Init hyperpar list
  opt.hp <- list(lambda = NULL, C = NULL, alpha = NULL, ntree = NULL)

  for (r in 1:num.runs) {
    label.fac         <- factor(siamcat@label@label, levels=c(siamcat@label@negative.lab, siamcat@label@positive.lab))
    test.label        <- label.fac
    test.label        <- label.fac[fold.exm.idx[[r]]]
    data              <- as.data.frame(feat[fold.exm.idx[[r]],])
    stopifnot(nrow(data)         == length(test.label))
    stopifnot(all(rownames(data) == names(test.label)))
    data$label                     <- test.label
<<<<<<< HEAD
    model <- models.list[[r]]
    if(verbose) cat('Applying ', colnames(model$W)[r], ' on ', fold.name[r], ' (', r, ' of ', num.runs, ')...\n', sep='')
=======
    model <- siamcat@modelList@models[[r]]
    cat('Applying ', siamcat@modelList@model.type, ' on ', fold.name[r], ' (', r, ' of ', num.runs, ')...\n', sep='')
>>>>>>> 675a3684
    # subselect appropriate model

    # subselect test examples
    test.feat = feat[fold.exm.idx[[r]],,drop=FALSE]
    task      <- makeClassifTask(data = data, target = "label")
<<<<<<< HEAD
    pdata     <- predict(model,  task = task)
    p        <- label$negative.lab+abs(label$positive.lab-label$negative.lab)*pdata$data[,4]
=======
    pdata    <- predict(model,  task = task)
    # save(pdata,file="pdata.RData") # not very good, saves the data somewhere, depending on working directory
    p        <- siamcat@label@negative.lab+abs(siamcat@label@positive.lab-siamcat@label@negative.lab)*pdata$data[,4]
>>>>>>> 675a3684
    names(p) <- rownames(pdata$data)

    pred     <- c(pred, p)
    fold.pred.idx[[r]] = (length(pred)-length(p)+1):length(pred)
  }

  if(verbose) cat('\nTotal number of predictions made:', length(pred), '\n')

  if (!is.null(siamcat@dataSplit)) {
    ### if test labels are given do some evaluation as well
    # get the appropriate labels for all test sets
    test.label = NULL
    aucs = vector('numeric', num.runs)
    for (r in 1:num.runs) {
      lab        <- siamcat@label@label[fold.exm.idx[[r]]]
      test.label <- c(test.label, lab)
      lab.p.idx  <- (length(test.label)-length(lab)+1):length(test.label)
      # accuracy of individual test sets
      if (length(unique(test.label[lab.p.idx])) == 2) {
        ev = eval.classifier(pred[lab.p.idx], as.vector(test.label[lab.p.idx]), label)
        aucs[r] = calc.auroc(ev)
      }
    }
    stopifnot(length(test.label) == length(pred))
    stopifnot(names(test.label) == names(pred))

    # in case of cross-validation there should be exactly one prediction per labeled example,
    # so we reorder them according to the order of label
    if (length(siamcat@label@label) == length(pred) && all(names(siamcat@label@label) %in% names(pred)) && all(names(pred) %in% names(siamcat@label@label))) {
      m = match(names(siamcat@label@label), names(pred))
      pred = pred[m]
      test.label = test.label[m]
      stopifnot(all(names(siamcat@label@label) == names(pred)))
    }

    # test accuracy of combined test set
    c.auc = NA
    if (length(unique(test.label)) == 2) {
      ev = eval.classifier(pred, as.vector(test.label), label)
      c.auc = calc.auroc(ev)
    }
    if(verbose)cat('Combined test AUC = ', format(c.auc, digits=3),
        ' (m=', format(mean(aucs, na.rm=TRUE), digits=3),
        ', s.d.=', format(sd(aucs, na.rm=TRUE), digits=3), ')\n', sep='')
  }


  ### reformat predictions in case models were trained in repeated cross-validation
  if (length(unique(names(pred))) < length(pred)) {
    ref.names = NULL
    if (any(substr(fold.name,1,14) == 'whole data set')) {
      r.idx = c(1:num.runs) #as.numeric(sapply(strsplit(fold.name, 'predicted by model '), '[[', 2))
      runs = sort(unique(r.idx))
      stopifnot(all(runs == 1:length(runs)))
      if (!is.null(siamcat@dataSplit)) {
        ref.names = names(siamcat@label@label)
      } else {
        ref.names = unique(names(pred))
      }
    } else {
      r.idx = as.numeric(sapply(strsplit(fold.name, 'rep'), '[[', 2))
      runs = sort(unique(r.idx))
      stopifnot(all(runs == 1:length(runs)))
      if (!is.null(siamcat@dataSplit)) {
        ref.names = names(siamcat@label@label)
      } else {
        ref.names = names(pred)[unlist(fold.pred.idx[r.idx==1])]
      }
    }
    #  cat(ref.names, '\n\n')
    #  cat(names(label), '\n\n')
    #  cat(names(pred), '\n\n')

    pred.mat = matrix(data=NA, nrow=length(ref.names), ncol=length(runs))
    rownames(pred.mat) = ref.names
    if (any(substr(fold.name,1,14) == 'whole data set')) {
      colnames(pred.mat) = paste('Model', runs, sep='')
    } else {
      colnames(pred.mat) = paste('CV_rep', runs, sep='')
    }

    for (r in runs) {
      idx = which(r.idx == r)
      p = unlist(fold.pred.idx[idx])
      m = match(names(pred)[p], ref.names)
      #    cat(sort(m), '\n\n')
      #    cat(length(m), '\n\n')
      #    cat(length(label), '\n\n')
      #if (!is.null(siamcat@dataSplit)) {
      #   stopifnot(all(sort(m) == 1:length(label$label)))
      #}
      pred.mat[m,r] = pred[p]
      stopifnot(all(names(pred)[p] == rownames(pred.mat)[m]))
    }
    correlation <- cor(pred.mat, method='spearman')
    if(verbose)cat('\nCorrelation between predictions from repeated CV:\n')
    if(verbose)cat('Min: ', min(correlation), ', Median: ', median(correlation), ', Mean: ', mean(correlation), '\n', sep='')
  }else{
    pred.mat = as.matrix(pred,byrow=TRUE)
  }
  #print(pred.mat[1:3,1:3])
  siamcat@predMatrix <- pred.mat
  return(siamcat)
}<|MERGE_RESOLUTION|>--- conflicted
+++ resolved
@@ -16,26 +16,15 @@
 #' @param siamcat object of class \link{siamcat-class}
 #' @export
 #' @keywords SIAMCAT plm.predictor
-<<<<<<< HEAD
-#' @return list containing the precitions \itemize{
-#'  \item \code{$pred};
-#'  \item \code{$mat}
-#'}
-make.predictions <- function(feat, label, data.split=NULL, models.list, verbose=TRUE){
-=======
-#' @param siamcat object of class \link{siamcat-class}
+#' @return object of class \link{siamcat-class}
 #'
 make.predictions <- function(siamcat){
->>>>>>> 675a3684
+
 
   feat         <- t(siamcat@phyloseq@otu_table)
 
   ### subselect training examples as specified in fn.train.sample (if given)
-<<<<<<< HEAD
-  foldList     <- get.foldList(data.split, label, mode="test", model=models.list, verbose=verbose)
-=======
   foldList     <- get.foldList(siamcat@dataSplit, siamcat@label, mode="test", model=siamcat@modelList)
->>>>>>> 675a3684
   fold.name    <- foldList$fold.name
   fold.exm.idx <- foldList$fold.exm.idx
   num.runs     <- foldList$num.runs
@@ -58,26 +47,16 @@
     stopifnot(nrow(data)         == length(test.label))
     stopifnot(all(rownames(data) == names(test.label)))
     data$label                     <- test.label
-<<<<<<< HEAD
-    model <- models.list[[r]]
-    if(verbose) cat('Applying ', colnames(model$W)[r], ' on ', fold.name[r], ' (', r, ' of ', num.runs, ')...\n', sep='')
-=======
     model <- siamcat@modelList@models[[r]]
     cat('Applying ', siamcat@modelList@model.type, ' on ', fold.name[r], ' (', r, ' of ', num.runs, ')...\n', sep='')
->>>>>>> 675a3684
     # subselect appropriate model
 
     # subselect test examples
     test.feat = feat[fold.exm.idx[[r]],,drop=FALSE]
     task      <- makeClassifTask(data = data, target = "label")
-<<<<<<< HEAD
-    pdata     <- predict(model,  task = task)
-    p        <- label$negative.lab+abs(label$positive.lab-label$negative.lab)*pdata$data[,4]
-=======
     pdata    <- predict(model,  task = task)
     # save(pdata,file="pdata.RData") # not very good, saves the data somewhere, depending on working directory
     p        <- siamcat@label@negative.lab+abs(siamcat@label@positive.lab-siamcat@label@negative.lab)*pdata$data[,4]
->>>>>>> 675a3684
     names(p) <- rownames(pdata$data)
 
     pred     <- c(pred, p)
