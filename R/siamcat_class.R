#!/usr/bin/Rscript
<<<<<<< HEAD
### SIAMCAT - Statistical Inference of Associations between Microbial Communities And host phenoTypes R flavor EMBL
### Heidelberg 2012-2018 GNU GPL 3.0
=======
###
# SIAMCAT -  Statistical Inference of Associations between
#   Microbial Communities And host phenoTypes
# R flavor
# EMBL Heidelberg 2012-2018
# GNU GPL 3.0
###
>>>>>>> 189e344b

#' The S4 class for storing models.
#' @name model_list-class
#' @rdname model_list-class
#' @slot models a list with models obtained from \link{train.model}
#' @slot model.type name of the method used by \link{train.model}
#' @exportClass model_list
setClass("model_list", representation(models = "list", model.type = "character"))

#' The S4 class for storing data splits
#' @name data_split-class
#' @rdname data_split-class
#' @slot training.folds a list - for each cv fold contains ids of
#' samples used for training
#' @slot test.folds a list - for each cv fold contains ids of
#' samples used for testing
#' @slot num.resample number of repetition rounds for cv
#' @slot num.folds number of folds for cv
#' @exportClass data_split
setClass("data_split", representation(training.folds = "list", test.folds = "list", num.resample = "numeric", num.folds = "numeric"))

#' The S4 class for storing label info.
#' @name label-class
#' @rdname label-class
#' @slot label numeric vector, specifying to which category samples belong,
#' usualy made of 1s and -1s
#' @slot header contains information from the header of the label file
#' @slot info list with additional informations about the dataset
#' @slot positive.lab specifies which of two numbers in label is a positive label
#' @slot negative.lab specifies which of two numbers in label is a negative label
#' @slot n.idx numeric vector - on which positions in the label there are samples
#' withc negative label
#' @slot p.idx numeric vector - on which positions in the label there are samples
#' withc positive label
#' @slot n.lab character string with a name for the negative label (e.g. 'healthy')
#' @slot p.lab character string with a name for the positive label (e.g. 'cancer')
#' @exportClass label
setClass("label", representation(label = "vector", header = "character", info = "list", positive.lab = "numeric", negative.lab = "numeric", 
    n.idx = "vector", p.idx = "vector", n.lab = "character", p.lab = "character"))

#' The S4 class for storing taxa-abundance information and models.
#' @name siamcat-class
#' @rdname siamcat-class
#' @slot phyloseq object of class \link[phyloseq]{phyloseq-class}
#' @slot label an object of class \link{label-class}
#' @slot orig_feat an object of class \link[phyloseq]{otu_table-class}
#' @slot data_split an object of class \link{data_split-class}
#' @slot norm_param a list of normalzation parameters, see \link{normalize.features} for more details
#' @slot model_list an object of class \link{model_list-class}
#' @slot eval_data list containing \itemize{
#'  \item \code{$roc.average} average ROC-curve across repeats or a single ROC-curve on complete dataset;
#'  \item \code{$auc.average} AUC value for the average ROC-curve;
#'  \item \code{$ev.list} list of \code{length(num.folds)}, containing for different decision thresholds the number of false positives, false negatives, true negatives, and true positives;
#'  \item \code{$pr.list} list of \code{length(num.folds)}, containing the positive predictive value (precision) and true positive rate (recall) values used to plot the PR curves;
#' }. If \code{prediction} had more than one column, i.e. if the models has been trained with several repeats, the function will additonally return \itemize{
#'  \item \code{$roc.all} list of roc objects (see \link[pROC]{roc}) for every repeat;
#'  \item \code{$aucspr} vector of AUC values for the PR curves for every repeat;
#'  \item \code{$auc.all} vector of AUC values for the ROC curves for every repeat
#'}
#' @slot pred_matrix a matrix with predictions made by \link{make.predictions} function
#' @exportClass siamcat
<<<<<<< HEAD
setClass("siamcat", representation(model_list = "model_list", phyloseq = "phyloseq", orig_feat = "otu_table", eval_data = "list", 
    label = "label", norm_param = "list", data_split = "data_split", pred_matrix = "matrix"))
=======
setClass("siamcat", representation(model_list = "model_list", phyloseq = "phyloseq", orig_feat="otu_table", eval_data = "list",
                                   label="label", norm_param="list", data_split="data_split", pred_matrix="matrix"))
>>>>>>> 189e344b
<|MERGE_RESOLUTION|>--- conflicted
+++ resolved
@@ -1,16 +1,7 @@
 #!/usr/bin/Rscript
-<<<<<<< HEAD
-### SIAMCAT - Statistical Inference of Associations between Microbial Communities And host phenoTypes R flavor EMBL
-### Heidelberg 2012-2018 GNU GPL 3.0
-=======
-###
-# SIAMCAT -  Statistical Inference of Associations between
-#   Microbial Communities And host phenoTypes
-# R flavor
-# EMBL Heidelberg 2012-2018
-# GNU GPL 3.0
-###
->>>>>>> 189e344b
+### SIAMCAT - Statistical Inference of Associations between Microbial
+### Communities And host phenoTypes
+### EMBL Heidelberg 2012-2018 GNU GPL 3.0
 
 #' The S4 class for storing models.
 #' @name model_list-class
@@ -72,10 +63,5 @@
 #'}
 #' @slot pred_matrix a matrix with predictions made by \link{make.predictions} function
 #' @exportClass siamcat
-<<<<<<< HEAD
 setClass("siamcat", representation(model_list = "model_list", phyloseq = "phyloseq", orig_feat = "otu_table", eval_data = "list", 
     label = "label", norm_param = "list", data_split = "data_split", pred_matrix = "matrix"))
-=======
-setClass("siamcat", representation(model_list = "model_list", phyloseq = "phyloseq", orig_feat="otu_table", eval_data = "list",
-                                   label="label", norm_param="list", data_split="data_split", pred_matrix="matrix"))
->>>>>>> 189e344b
