###
# SIAMCAT -  Statistical Inference of Associations between Microbial Communities And host phenoTypes
# RScript flavor
#
# written by Georg Zeller
# with additions by Nicolai Karcher and Konrad Zych
# EMBL Heidelberg 2012-2017
#
# version 0.2.0
# file last updated: 26.06.2017
# GNU GPL 3.0
###

#' @title Split a dataset into training and a test sets.
#' @description This function prepares the cross-validation by splitting the data into \code{num.folds} training and test folds for \code{num.resample} times.
#' @param siamcat object of class \link{siamcat-class}
#' @param num.folds number of cross-validation folds (needs to be \code{>=2}), defaults to \code{2}
#' @param num.resample resampling rounds (values \code{<= 1} deactivate resampling), defaults to \code{1}
#' @param stratify boolean, should the splits be stratified s. t. an equal proportion of classes are present in each fold?, defaults to \code{TRUE}
#' @param inseparable column index or column name of metadata variable, defaults to \code{NULL}
#' @keywords SIAMCAT data.splitter
#' @export
#' @return object of class \link{siamcat-class}
# TODO add detail section for this function
<<<<<<< HEAD
data.splitter <- function(label, num.folds=2, num.resample=1, stratify=TRUE, inseparable=NULL, meta=NULL, verbose=TRUE){
=======
data.splitter <- function(siamcat, num.folds=2, num.resample=1, stratify=TRUE, inseparable=NULL){
>>>>>>> 675a3684
  ### read label and meta-data
  # (assuming the label file has 1 column)
  if (is.null(inseparable) || inseparable=='' || toupper(inseparable)=='NULL' || toupper(inseparable)=='NONE' || toupper(inseparable)=='UNKNOWN') {
    inseparable <- NULL
  #   cat('+++ Inseparable parameter not specified\n')
  }
  labelNum        <- as.numeric(siamcat@label@label)
  names(labelNum) <- names(siamcat@label@label)
  exm.ids         <- names(labelNum)

  # parse label description
  classes      <- sort(c(siamcat@label@negative.lab,siamcat@label@positive.lab))

  ### check arguments
  if (num.resample < 1) {
    cat('+++ Resetting num.resample = 1 (', num.resample, ' is an invalid number of resampling rounds)\n', sep='')
    num.resample  <- 1
  }
  if (num.folds < 2) {
    cat('+++ Resetting num.folds = 2 (', num.folds, ' is an invalid number of folds)\n', sep='')
    num.folds     <- 2
  }
  if (!is.null(inseparable) && stratify) {
    cat('+++ Resetting stratify to FALSE (Stratification is not supported when inseparable is given)\n')
    stratify      <- FALSE
  }
  if (num.folds >= length(labelNum)) {
    cat('+++ Performing un-stratified leave-one-out (LOO) cross-validation\n')
    stratify      <- FALSE
    num.folds     <- length(labelNum)-1
  }
  if (!is.null(inseparable) && is.null(siamcat@phyloseq@sam_data)){
    stop('Meta-data must be provided if the inseparable parameter is not NULL')
  }
  if (!is.null(inseparable)){
    if (is.numeric(inseparable) && length(inseparable) == 1){
      stopifnot(inseparable <= ncol(siamcat@phyloseq@sam_data))
    } else if (class(inseparable) == 'character' && length(inseparable == 1)){
      stopifnot(inseparable %in% colnames(siamcat@phyloseq@sam_data))
    } else {
      stop('Inseparable parameter must be either a single column index or a single column name of metadata matrix')
    }
  }

  train.list <- list(NULL)
  test.list  <- list(NULL)


  for (r in 1:num.resample) {
    labelNum      <- sample(labelNum)
    foldid        <- assign.fold(label = labelNum, num.folds=num.folds, stratified = stratify, 
                                 inseparable = inseparable, meta=siamcat@phyloseq@sam_data)
    names(foldid) <- names(labelNum)
    stopifnot(length(labelNum) == length(foldid))
    stopifnot(length(unique(foldid)) == num.folds)

    train.temp    <- list(NULL)
    test.temp     <- list(NULL)

    if (verbose) cat('\n+++ Splitting the dataset:\n')
    for (f in 1:num.folds) {
      # make sure each fold contains examples from all classes
      # for stratify==TRUE should be tested before assignment of test/training set
      if (stratify){
        stopifnot(all(sort(unique(labelNum[foldid==f])) == classes))
      }
      # select test examples
      test.idx        <- which(foldid == f)
      train.idx       <- which(foldid != f)
      train.temp[f] <- list(names(foldid)[train.idx])
      test.temp[f]  <- list(names(foldid)[test.idx])
      # for startify==FALSE, all classes must only be present in the training set
      # e.g. in leave-one-out CV, the test fold cannot contain all classes
      if (!stratify){
        stopifnot(all(sort(unique(labelNum[foldid != f])) == classes))
      }
      stopifnot(length(intersect(train.idx, test.idx)) == 0)
      if(verbose) cat('   + Fold ', f, ' contains ', sum(foldid==f), ' examples\n', sep='')
    }
    train.list[[r]] <- train.temp
    test.list[[r]]  <- test.temp
  }

  siamcat@dataSplit <- new("dataSplit",training.folds=train.list,
                           test.folds=test.list,
                           num.resample=num.resample,
                           num.folds=num.folds)
  return(siamcat)
}


##### function to partition training set into cross-validation folds for model selection
### Works analogous to the function used in data_splitter.r
#' @export
assign.fold <- function(label, num.folds, stratified, inseparable = NULL, meta=NULL) {
  foldid  <- rep(0, length(label))
  classes <- sort(unique(label))
  # Transform number of classes into vector of 1 to x for looping over.
  # stratify positive examples
  if (stratified) {
    # If stratify is TRUE, make sure that num.folds does not exceed the maximum number of examples for the class with the fewest training examples.
    if (any(as.data.frame(table(label))[,2] < num.folds)) {
      stop("+++ Number of CV folds is too large for this data set to maintain stratification. Reduce num.folds or turn stratification off. Exiting.\n")
      # q(status = 1)
    }
    for (c in 1:length(classes)) {
      idx         <- which(label==classes[c])
      foldid[idx] <- sample(rep(1:num.folds, length.out=length(idx)))
    }
  } else {
    # If stratify is not TRUE, make sure that num.sample is not bigger than number.folds
    if (length(label) <= num.folds){
      cat("+++ num.samples is exceeding number of folds, setting CV to (k-1) unstratified CV\n")
      num.folds   <- length(label)-1
    }
    if (!is.null(inseparable)) {
      strata      <- unique(meta[,inseparable])
      sid         <- sample(rep(1:num.folds, length.out=length(strata)))
      for (s in 1:length(strata)) {
        idx          <- which(meta[,inseparable] == strata[s])
        foldid[idx]  <-sid[s]
      }
      stopifnot(all(!is.na(foldid)))
    } else {
      foldid      <- sample(rep(1:num.folds, length.out=length(label)))
    }

  }

  # make sure that for each test fold the training fold
  # (i.e. all other folds together) contain examples from all classes
  # except for stratified CV
  if (!stratified){
    for (f in 1:num.folds) {
      stopifnot(all(sort(unique(label[foldid!=f])) == classes))
    }
  } else {
    for (f in 1:num.folds) {
      stopifnot(all(sort(unique(label[foldid==f])) == classes))
    }
  }

  stopifnot(length(label) == length(foldid))

  return(foldid)
}<|MERGE_RESOLUTION|>--- conflicted
+++ resolved
@@ -22,11 +22,7 @@
 #' @export
 #' @return object of class \link{siamcat-class}
 # TODO add detail section for this function
-<<<<<<< HEAD
-data.splitter <- function(label, num.folds=2, num.resample=1, stratify=TRUE, inseparable=NULL, meta=NULL, verbose=TRUE){
-=======
 data.splitter <- function(siamcat, num.folds=2, num.resample=1, stratify=TRUE, inseparable=NULL){
->>>>>>> 675a3684
   ### read label and meta-data
   # (assuming the label file has 1 column)
   if (is.null(inseparable) || inseparable=='' || toupper(inseparable)=='NULL' || toupper(inseparable)=='NONE' || toupper(inseparable)=='UNKNOWN') {
