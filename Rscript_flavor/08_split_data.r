#!/usr/bin/Rscript
###
# SIAMCAT -  Statistical Inference of Associations between Microbial Communities And host phenoTypes
# RScript flavor
#
# written by Georg Zeller
# with additions by Jakob Wirbel, Nicolai Karcher and Konrad Zych
# EMBL Heidelberg 2012-2017
#
# version 0.2.0
# file last updated: 30.11.2017
# GNU GPL 3.0
###

### parse commandline arguments
suppressMessages(library('optparse'))
suppressMessages(library('SIAMCAT'))

r.seed          <- 223311

# define arguments
option_list     <- list(
  make_option('--label_in',        type='character',                 help='Input file containing labels'),
  make_option('--train_sets',      type='character',                 help='Output file containing training sets'),
  make_option('--test_sets',       type='character',                 help='Output file containing test sets'),
  make_option('--num_folds',       type='integer',   default=10,     help='Number of cross-validation folds (i.e. subsets, needs to be >= 2)'),
  make_option('--resample',        type='integer',   default=0,      help='Resampling rounds (values <= 1 deactivate resampling)'),
  make_option('--stratify',        type='logical',   default=TRUE,   help='Should cross-validation be stratified such that an approx. 
                                                                           equal proportion of positive examples are contained in each subset 
                                                                           (only for binary labels)?'),
  make_option('--inseparable',     type='character', default='NULL', help=''),
  make_option('--metadata_in',     type='character',                 help='Input file containing metadata (only required if argument 
                                                                           \'inseparable\' is specified)'),
  make_option('--subdivide_train_set', type='logical',   default=FALSE,  help='The train data will be subdevided into different files by folds and resamplings.
                                                                              This enables to parallelization of the model training.')
)

# parse arguments
opt            <- parse_args(OptionParser(option_list=option_list))
# print parameters of the run
cat("=== 08_data_splitter.r\n")
cat("=== Paramaters of the run:\n\n")
cat('label_in    =', opt$label_in, '\n')
cat('train_sets  =', opt$train_sets, '\n')
cat('test_sets   =', opt$test_sets, '\n')
cat('num_folds   =', opt$num_folds, '\n')
cat('resample    =', opt$resample, '\n')
cat('stratify    =', opt$stratify, '\n')
cat('inseparable =', opt$inseparable, '\n')
cat('metadata_in =', opt$metadata_in, '\n')
cat('subdivide_train_set =', opt$subdivide_train_set, '\n')
cat('\n')

start.time  <- proc.time()[1]
set.seed(r.seed)


label         <- read.labels(opt$label_in)
siamcat <- siamcat(label)
### Core function sourced from the library
siamcat <- data.splitter(siamcat,
                               num.folds=opt$num_folds,
                               num.resample=opt$resample, 
                               stratify=opt$stratify, 
                               inseparable=opt$inseparable,
                               meta=opt$metadata_in)
# write headers:
if( !(opt$subdivide_train_set) ){
  write('#Cross-validation training folds', file=opt$train_sets, append=FALSE)
  write(paste0('#num.folds:\n#',opt$num_folds), file=opt$train_sets, append=TRUE)
}
write('#Cross-validation test folds',     file=opt$test_sets, append=FALSE)

for (r in 1:training.data$num.resample) {
  for (f in 1:training.data$num.folds) {
    if (opt$subdivide_train_set){
      # train data is written to multiple files seperated by folds and resamplings
      train.file <- paste0(opt$train_sets, "_", sprintf("%03d", r),"r_", sprintf("%03d", f), "f.tsv")
      write('#Cross-validation training folds', file=train.file, append=FALSE)
      write(paste0('#num.folds:\n#1'), file=train.file, append=TRUE)
    } else{
      # train data is written to one file
      train.file <- opt$train_sets
    }
    test.file <- opt$test_sets
    
    fold.name = paste('>cv_fold', ifelse(opt$resample>1, paste(f, '_rep', r, sep=''), as.character(f)), sep='')
<<<<<<< HEAD
    
    # append training and test examples, one line per fold
    write.table(t(c(fold.name, training.data$training.folds[[r]][[f]])), file=train.file, quote=FALSE, 
              sep='\t', row.names=FALSE, col.names=FALSE, append=TRUE)
    write.table(t(c(fold.name, training.data$test.folds[[r]][[f]])),     file=test.file,  quote=FALSE, 
=======
    write.table(t(c(fold.name, siamcat@dataSplit@training.folds[[r]][[f]])), file=opt$train_sets, quote=FALSE, 
                sep='\t', row.names=FALSE, col.names=FALSE, append=TRUE)
    write.table(t(c(fold.name, siamcat@dataSplit@test.folds[[r]][[f]])),     file=opt$test_sets,  quote=FALSE, 
>>>>>>> 675a3684
                sep='\t', row.names=FALSE, col.names=FALSE, append=TRUE)
  }
}
if (opt$stratify) {
  cat('\nSuccessfully created data split for ', opt$num_folds, '-fold stratified cross-validation', sep='')
} else {
  cat('Successfully created data split for ', opt$num_folds, '-fold cross-validation', sep='')
}
if (opt$resample > 1) {
  cat(' with ', opt$resample, ' times repeated resampling\n', sep='')
} else {
  cat('\n')
}<|MERGE_RESOLUTION|>--- conflicted
+++ resolved
@@ -85,18 +85,10 @@
     test.file <- opt$test_sets
     
     fold.name = paste('>cv_fold', ifelse(opt$resample>1, paste(f, '_rep', r, sep=''), as.character(f)), sep='')
-<<<<<<< HEAD
-    
-    # append training and test examples, one line per fold
-    write.table(t(c(fold.name, training.data$training.folds[[r]][[f]])), file=train.file, quote=FALSE, 
-              sep='\t', row.names=FALSE, col.names=FALSE, append=TRUE)
-    write.table(t(c(fold.name, training.data$test.folds[[r]][[f]])),     file=test.file,  quote=FALSE, 
-=======
+
     write.table(t(c(fold.name, siamcat@dataSplit@training.folds[[r]][[f]])), file=opt$train_sets, quote=FALSE, 
                 sep='\t', row.names=FALSE, col.names=FALSE, append=TRUE)
     write.table(t(c(fold.name, siamcat@dataSplit@test.folds[[r]][[f]])),     file=opt$test_sets,  quote=FALSE, 
->>>>>>> 675a3684
-                sep='\t', row.names=FALSE, col.names=FALSE, append=TRUE)
   }
 }
 if (opt$stratify) {
